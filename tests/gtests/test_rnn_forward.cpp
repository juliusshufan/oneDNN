/*******************************************************************************
* Copyright 2018-2020 Intel Corporation
*
* Licensed under the Apache License, Version 2.0 (the "License");
* you may not use this file except in compliance with the License.
* You may obtain a copy of the License at
*
*     http://www.apache.org/licenses/LICENSE-2.0
*
* Unless required by applicable law or agreed to in writing, software
* distributed under the License is distributed on an "AS IS" BASIS,
* WITHOUT WARRANTIES OR CONDITIONS OF ANY KIND, either express or implied.
* See the License for the specific language governing permissions and
* limitations under the License.
*******************************************************************************/

#include <numeric>
#include <utility>
#include <type_traits>

#include "dnnl_test_common.hpp"
#include "gtest/gtest.h"

#include "dnnl.hpp"

namespace dnnl {

struct test_rnn_sizes_t {
    test_rnn_sizes_t(memory::dim l, memory::dim d, memory::dim t,
            memory::dim mb, memory::dim slc, memory::dim sic, memory::dim dlc,
            memory::dim dic)
        : l(l), d(d), t(t), mb(mb), slc(slc), sic(sic), dlc(dlc), dic(dic) {}
    memory::dim l, d;
    memory::dim t;
    memory::dim mb;
    memory::dim slc, sic, dlc, dic;
};

struct test_rnn_formats_t {
    dnnl::memory::format_tag src_layer_fmt;
    dnnl::memory::format_tag src_iter_fmt;
    dnnl::memory::format_tag weights_layer_fmt;
    dnnl::memory::format_tag weights_iter_fmt;
    dnnl::memory::format_tag weights_peephole_fmt;
    dnnl::memory::format_tag bias_fmt;
    dnnl::memory::format_tag dst_layer_fmt;
    dnnl::memory::format_tag dst_iter_fmt;
};

struct test_rnn_extra_t {
    dnnl::algorithm activation;
    rnn_flags flags;
    float alpha;
    float beta;
};

struct test_rnn_params_t {
    test_rnn_extra_t extra;
    prop_kind aprop;
    dnnl::rnn_direction direction;
    test_rnn_formats_t fmts;
    test_rnn_sizes_t sizes;
    bool expect_to_fail;
    dnnl_status_t expected_status;
};

// We assume uniform data type accross tensors for now
template <typename T, typename data_t>
class rnn_forward_test : public ::testing::TestWithParam<test_rnn_params_t> {

private:
    memory::dim getNGates();

    typename T::desc setDesc(prop_kind aprop, algorithm activation,
            rnn_direction direction, const memory::desc &src_layer_md,
            const memory::desc &src_iter_md, const memory::desc &src_iter_c_md,
            const memory::desc &weights_layer_md,
            const memory::desc &weights_iter_md,
            const memory::desc &weights_peephole_md,
            const memory::desc &bias_md, const memory::desc &dst_layer_md,
            const memory::desc &dst_iter_md, const memory::desc &dst_iter_c_md,
            rnn_flags flags = rnn_flags::undef, float alpha = 0.0f,
            float beta = 0.0f);

    bool skipTest(bool src_layer_match, bool src_iter_match,
            bool src_iter_c_match, bool weights_layer_match,
            bool weights_iter_match, bool bias_match, bool dst_layer_match,
            bool dst_iter_match, bool dst_iter_c_match) {
        // By default, we ignore src_iter_c and dst_iter_c as they are
        // only supported for lstm. For LSTM tests, this function
        // should be specialized to handle them.
        return src_layer_match && src_iter_match && weights_layer_match
                && weights_iter_match && bias_match && dst_layer_match
                && dst_iter_match;
    }

    memory::desc querySrcIterC(typename T::primitive_desc rpd) {
        return memory::desc();
    }

    memory::desc queryWeightsPeephole(typename T::primitive_desc rpd) {
        return memory::desc();
    }

    memory::desc queryDstIterC(typename T::primitive_desc rpd) {
        return memory::desc();
    }

    void testExecArgQueries(typename T::primitive_desc pd) {
        ASSERT_TRUE(pd.query_md(query::exec_arg_md, DNNL_ARG_WEIGHTS_LAYER)
                == pd.weights_layer_desc());
        ASSERT_TRUE(pd.query_md(query::exec_arg_md, DNNL_ARG_WEIGHTS_ITER)
                == pd.weights_iter_desc());
        ASSERT_TRUE(pd.query_md(query::exec_arg_md, DNNL_ARG_WEIGHTS_PEEPHOLE)
                == pd.weights_peephole_desc());
        ASSERT_TRUE(pd.query_md(query::exec_arg_md, DNNL_ARG_BIAS)
                == pd.bias_desc());
        ASSERT_TRUE(pd.query_md(query::exec_arg_md, DNNL_ARG_SRC_LAYER)
                == pd.src_layer_desc());
        ASSERT_TRUE(pd.query_md(query::exec_arg_md, DNNL_ARG_SRC_ITER)
                == pd.src_iter_desc());
        ASSERT_TRUE(pd.query_md(query::exec_arg_md, DNNL_ARG_SRC_ITER_C)
                == querySrcIterC(pd));
        ASSERT_TRUE(pd.query_md(query::exec_arg_md, DNNL_ARG_DST_LAYER)
                == pd.dst_layer_desc());
        ASSERT_TRUE(pd.query_md(query::exec_arg_md, DNNL_ARG_DST_ITER)
                == pd.dst_iter_desc());
        ASSERT_TRUE(pd.query_md(query::exec_arg_md, DNNL_ARG_DST_ITER_C)
                == queryDstIterC(pd));
    };

protected:
    virtual void SetUp() {
        auto p = ::testing::TestWithParam<test_rnn_params_t>::GetParam();
        catch_expected_failures(
                [=]() { Test(); }, p.expect_to_fail, p.expected_status, false);
    }

    void Test() {
        auto p = ::testing::TestWithParam<test_rnn_params_t>::GetParam();
<<<<<<< HEAD
=======
        const bool is_lstm_peephole
                = p.fmts.weights_peephole_fmt != memory::format_tag::undef;
>>>>>>> d5f6d0bb
        auto eng = get_test_engine();
        auto strm = stream(eng);
        //@todo check algorithm is one of the supported by RNN
        //ASSERT_EQ(p.aalgorithm, algorithm::vanilla_lstm);

        // Initialize the data
        memory::data_type prec = data_traits<data_t>::data_type;
        auto dims = p.sizes;
        auto t = dims.t, mb = dims.mb, l = dims.l, d = dims.d;
        auto slc = dims.slc, sic = dims.sic, dlc = dims.dlc, dic = dims.dic;
        memory::dim g = getNGates();
        memory::dim bias_extra_gate
                = std::is_same<T, lbr_gru_forward>::value ? 1 : 0;

        auto weights_layer_dims = {l, d, slc, g, dic};
        auto weights_iter_dims = {l, d, sic, g, dic};
        auto weights_peephole_dims = {l, d, (memory::dim)3, dic};
        auto bias_dims = {l, d, g + bias_extra_gate, dic};
        auto src_layer_dims = {t, mb, slc};
        auto src_iter_dims = {l, d, mb, sic};
        auto src_iter_c_dims = {l, d, mb, dic};
        auto dst_layer_dims = {t, mb, dlc};
        auto dst_iter_dims = {l, d, mb, dic};
        auto dst_iter_c_dims = {l, d, mb, dic};

        auto weights_layer_md_any = memory::desc(
                {weights_layer_dims}, prec, memory::format_tag::any);
        auto weights_iter_md_any = memory::desc(
                {weights_iter_dims}, prec, memory::format_tag::any);
        auto weights_peephole_md_any = memory::desc(
                {weights_peephole_dims}, prec, memory::format_tag::any);
        auto bias_md_any
                = memory::desc({bias_dims}, prec, memory::format_tag::any);
        auto src_layer_md_any
                = memory::desc({src_layer_dims}, prec, memory::format_tag::any);
        auto src_iter_md_any
                = memory::desc({src_iter_dims}, prec, memory::format_tag::any);
        auto src_iter_c_md_any = memory::desc(
                {src_iter_c_dims}, prec, memory::format_tag::any);
        auto dst_layer_md_any
                = memory::desc({dst_layer_dims}, prec, memory::format_tag::any);
        auto dst_iter_md_any
                = memory::desc({dst_iter_dims}, prec, memory::format_tag::any);
        auto dst_iter_c_md_any = memory::desc(
                {dst_iter_c_dims}, prec, memory::format_tag::any);

        auto weights_layer_md_tgt = memory::desc(
                {weights_layer_dims}, prec, p.fmts.weights_layer_fmt);
        auto weights_iter_md_tgt = memory::desc(
                {weights_iter_dims}, prec, p.fmts.weights_iter_fmt);
        auto weights_peephole_md_tgt = is_lstm_peephole
                ? memory::desc({weights_peephole_dims}, prec,
                        p.fmts.weights_peephole_fmt)
                : memory::desc();
        auto bias_md_tgt = memory::desc({bias_dims}, prec, p.fmts.bias_fmt);
        auto src_layer_md_tgt
                = memory::desc({src_layer_dims}, prec, p.fmts.src_layer_fmt);
        auto src_iter_md_tgt
                = (p.fmts.src_iter_fmt != memory::format_tag::undef)
                ? memory::desc({src_iter_dims}, prec, p.fmts.src_iter_fmt)
                : memory::desc();
        auto src_iter_c_md_tgt
                = (p.fmts.src_iter_fmt != memory::format_tag::undef)
                ? memory::desc({src_iter_c_dims}, prec, p.fmts.src_iter_fmt)
                : memory::desc();
        auto dst_layer_md_tgt
                = memory::desc({dst_layer_dims}, prec, p.fmts.dst_layer_fmt);
        auto dst_iter_md_tgt
                = (p.fmts.dst_iter_fmt != memory::format_tag::undef)
                ? memory::desc({dst_iter_dims}, prec, p.fmts.dst_iter_fmt)
                : memory::desc();
        auto dst_iter_c_md_tgt
                = (p.fmts.dst_iter_fmt != memory::format_tag::undef)
                ? memory::desc({dst_iter_c_dims}, prec, p.fmts.dst_iter_fmt)
                : memory::desc();

        // Create the reference primitive descriptor
        auto ref_d = setDesc(p.aprop, p.extra.activation, p.direction,
                src_layer_md_any, src_iter_md_any, src_iter_c_md_any,
                weights_layer_md_any, weights_iter_md_any,
                weights_peephole_md_any, bias_md_any, dst_layer_md_any,
                dst_iter_md_any, dst_iter_c_md_any, p.extra.flags,
                p.extra.alpha, p.extra.beta);
        typename T::primitive_desc ref_pd(ref_d, eng);
        // test construction from a C pd
        ref_pd = typename T::primitive_desc(ref_pd.get());
        testExecArgQueries(ref_pd);

        // Query the descriptor for memory descriptors
        auto weights_layer_md_ref = ref_pd.weights_layer_desc();
        auto weights_iter_md_ref = ref_pd.weights_iter_desc();
        auto weights_peephole_md_ref = queryWeightsPeephole(ref_pd);
        auto bias_md_ref = ref_pd.bias_desc();
        auto src_layer_md_ref = ref_pd.src_layer_desc();
        auto src_iter_md_ref = ref_pd.src_iter_desc();
        auto src_iter_c_md_ref = querySrcIterC(ref_pd);
        auto dst_layer_md_ref = ref_pd.dst_layer_desc();
        auto dst_iter_md_ref = ref_pd.dst_iter_desc();
        auto dst_iter_c_md_ref = queryDstIterC(ref_pd);

        if (skipTest(weights_layer_md_ref == weights_layer_md_tgt,
                    weights_iter_md_ref == weights_iter_md_tgt,
                    bias_md_ref == bias_md_tgt,
                    src_layer_md_ref == src_layer_md_tgt,
                    src_iter_md_ref == src_iter_md_tgt,
                    src_iter_c_md_ref == src_iter_c_md_tgt,
                    dst_layer_md_ref == dst_layer_md_tgt,
                    dst_iter_md_ref == dst_iter_md_tgt,
                    dst_iter_c_md_ref == dst_iter_c_md_tgt))
            return;

        /* initialize data */
        auto weights_layer_ref = memory(weights_layer_md_ref, eng);
        auto weights_iter_ref = memory(weights_iter_md_ref, eng);
        auto weights_peephole_ref = memory(weights_peephole_md_ref, eng);
        auto bias_ref = memory(bias_md_ref, eng);
        auto src_layer_ref = memory(src_layer_md_ref, eng);
        auto src_iter_ref = memory(src_iter_md_ref, eng);
        auto src_iter_c_ref = memory(src_iter_c_md_ref, eng);
        auto dst_layer_ref = memory(dst_layer_md_ref, eng);
        auto dst_iter_ref = memory(dst_iter_md_ref, eng);
        auto dst_iter_c_ref = memory(dst_iter_c_md_ref, eng);

        auto weights_layer_tgt = memory(weights_layer_md_tgt, eng);
        auto weights_iter_tgt = memory(weights_iter_md_tgt, eng);
        auto weights_peephole_tgt = memory(weights_peephole_md_tgt, eng);
        auto bias_tgt = memory(bias_md_tgt, eng);
        auto src_layer_tgt = memory(src_layer_md_tgt, eng);
        auto src_iter_tgt = memory(src_iter_md_tgt, eng);
        auto src_iter_c_tgt = memory(src_iter_c_md_tgt, eng);
        auto dst_layer_tgt = memory(dst_layer_md_tgt, eng);
        auto dst_iter_tgt = memory(dst_iter_md_tgt, eng);
        auto dst_iter_c_tgt = memory(dst_iter_c_md_tgt, eng);

        // Assumption: b is a plain layout
<<<<<<< HEAD
        auto init_tensor = [&](memory a, memory b) {
=======
        auto init_tensor = [&](memory a, memory b, int scale = 1) {
>>>>>>> d5f6d0bb
            auto desc = a.get_desc();
            auto b_dims = desc.data.dims;
            auto b_ndims = desc.data.ndims;
            auto n_elems = std::accumulate(b_dims, b_dims + b_ndims, size_t(1),
                    std::multiplies<dnnl_dim_t>());
            const dnnl::impl::memory_desc_wrapper mdw(desc.data);
            {
                auto b_ptr = map_memory<float>(b);
                for (size_t i = 0; i < n_elems; i++)
<<<<<<< HEAD
                    b_ptr[i] = i;
=======
                    b_ptr[i] = scale * i;
>>>>>>> d5f6d0bb
            }
            reorder(b, a).execute(strm, b, a);
            strm.wait();
        };
        auto init_zero_tensor = [&](memory a, memory::format_tag fmt) {
            auto desc = a.get_desc();
            memory::desc tmp_md(desc.dims(), desc.data_type(), fmt);
            memory tmp(tmp_md, eng);
            // Zero fill the tmp tensor
            init_tensor(a, tmp, 0);
        };

        init_tensor(weights_layer_ref, weights_layer_tgt);
        init_tensor(weights_iter_ref, weights_iter_tgt);
        if (is_lstm_peephole)
            init_tensor(weights_peephole_ref, weights_peephole_tgt);
        else if (std::is_same<T, lstm_forward>::value)
            init_zero_tensor(weights_peephole_ref, memory::format_tag::ldgo);
        init_tensor(bias_ref, bias_tgt);
        init_tensor(src_layer_ref, src_layer_tgt);
        if (p.fmts.src_iter_fmt != memory::format_tag::undef) {
            init_tensor(src_iter_ref, src_iter_tgt);
            if (std::is_same<T, lstm_forward>::value)
                init_tensor(src_iter_c_ref, src_iter_c_tgt);
        } else {
            init_zero_tensor(src_iter_ref, memory::format_tag::ldnc);
            if (std::is_same<T, lstm_forward>::value)
                init_zero_tensor(src_iter_c_ref, memory::format_tag::ldnc);
        }

        // run the non packed version
        T(ref_pd).execute(strm,
                {{DNNL_ARG_SRC_LAYER, src_layer_ref},
                        {DNNL_ARG_SRC_ITER, src_iter_ref},
                        {DNNL_ARG_SRC_ITER_C, src_iter_c_ref},
                        {DNNL_ARG_WEIGHTS_LAYER, weights_layer_ref},
                        {DNNL_ARG_WEIGHTS_ITER, weights_iter_ref},
                        {DNNL_ARG_WEIGHTS_PEEPHOLE, weights_peephole_ref},
                        {DNNL_ARG_BIAS, bias_ref},
                        {DNNL_ARG_DST_LAYER, dst_layer_ref},
                        {DNNL_ARG_DST_ITER, dst_iter_ref},
                        {DNNL_ARG_DST_ITER_C, dst_iter_c_ref}});
        strm.wait();

        // run the packed version
        auto tgt_d = setDesc(p.aprop, p.extra.activation, p.direction,
                src_layer_md_tgt, src_iter_md_tgt, src_iter_c_md_tgt,
                weights_layer_md_tgt, weights_iter_md_tgt,
                weights_peephole_md_tgt, bias_md_tgt, dst_layer_md_tgt,
                dst_iter_md_tgt, dst_iter_c_md_tgt, p.extra.flags,
                p.extra.alpha, p.extra.beta);
        typename T::primitive_desc tgt_pd(tgt_d, eng);
        testExecArgQueries(tgt_pd);

        T(tgt_pd).execute(strm,
                {{DNNL_ARG_SRC_LAYER, src_layer_tgt},
                        {DNNL_ARG_SRC_ITER, src_iter_tgt},
                        {DNNL_ARG_SRC_ITER_C, src_iter_c_tgt},
                        {DNNL_ARG_WEIGHTS_LAYER, weights_layer_tgt},
                        {DNNL_ARG_WEIGHTS_ITER, weights_iter_tgt},
                        {DNNL_ARG_WEIGHTS_PEEPHOLE, weights_peephole_tgt},
                        {DNNL_ARG_BIAS, bias_tgt},
                        {DNNL_ARG_DST_LAYER, dst_layer_tgt},
                        {DNNL_ARG_DST_ITER, dst_iter_tgt},
                        {DNNL_ARG_DST_ITER_C, dst_iter_c_tgt}});
        strm.wait();

        // compare dst_layer and dst_iter
        compare_data<data_t>(dst_layer_ref, dst_layer_tgt, 1e-5);
        if (p.fmts.dst_iter_fmt != memory::format_tag::undef) {
            compare_data<data_t>(dst_iter_ref, dst_iter_tgt, 1e-5);
            if (std::is_same<T, lstm_forward>::value)
                compare_data<data_t>(dst_iter_c_ref, dst_iter_c_tgt, 1e-5);
        }
    }
};

/* RNN specializations */
template <>
memory::dim rnn_forward_test<vanilla_rnn_forward, float>::getNGates() {
    return 1;
}

template <>
vanilla_rnn_forward::desc rnn_forward_test<vanilla_rnn_forward, float>::setDesc(
        prop_kind aprop, algorithm activation, rnn_direction direction,
        const memory::desc &src_layer_md, const memory::desc &src_iter_md,
        const memory::desc &src_iter_c_md, const memory::desc &weights_layer_md,
        const memory::desc &weights_iter_md, const memory::desc &,
        const memory::desc &bias_md, const memory::desc &dst_layer_md,
        const memory::desc &dst_iter_md, const memory::desc &dst_iter_c_md,
        rnn_flags flags, float alpha, float beta) {
    vanilla_rnn_forward::desc rnn_d(aprop, activation, direction, src_layer_md,
            src_iter_md, weights_layer_md, weights_iter_md, bias_md,
            dst_layer_md, dst_iter_md, flags, alpha, beta);
    return rnn_d;
}

/* LSTM specializations */
template <>
memory::dim rnn_forward_test<lstm_forward, float>::getNGates() {
    return 4;
}

template <>
lstm_forward::desc rnn_forward_test<lstm_forward, float>::setDesc(
        prop_kind aprop, algorithm activation, rnn_direction direction,
        const memory::desc &src_layer_md, const memory::desc &src_iter_md,
        const memory::desc &src_iter_c_md, const memory::desc &weights_layer_md,
        const memory::desc &weights_iter_md,
        const memory::desc &weights_peephole_md, const memory::desc &bias_md,
        const memory::desc &dst_layer_md, const memory::desc &dst_iter_md,
        const memory::desc &dst_iter_c_md, rnn_flags flags, float alpha,
        float beta) {
    lstm_forward::desc lstm_d(aprop, direction, src_layer_md, src_iter_md,
            src_iter_c_md, weights_layer_md, weights_iter_md,
            weights_peephole_md, bias_md, dst_layer_md, dst_iter_md,
            dst_iter_c_md, flags);
    return lstm_d;
}

template <>
bool rnn_forward_test<lstm_forward, float>::skipTest(bool src_layer_match,
        bool src_iter_match, bool src_iter_c_match, bool weights_layer_match,
        bool weights_iter_match, bool bias_match, bool dst_layer_match,
        bool dst_iter_match, bool dst_iter_c_match) {
    return src_layer_match && src_iter_match && src_iter_c_match
            && weights_layer_match && weights_iter_match && bias_match
            && dst_layer_match && dst_iter_match && dst_iter_c_match;
}

template <>
memory::desc rnn_forward_test<lstm_forward, float>::querySrcIterC(
        lstm_forward::primitive_desc rpd) {
    return rpd.src_iter_c_desc();
}

template <>
memory::desc rnn_forward_test<lstm_forward, float>::queryWeightsPeephole(
        lstm_forward::primitive_desc rpd) {
    return rpd.weights_peephole_desc();
}

template <>
memory::desc rnn_forward_test<lstm_forward, float>::queryDstIterC(
        lstm_forward::primitive_desc rpd) {
    return rpd.dst_iter_c_desc();
}

/* GRU specializations */
template <>
memory::dim rnn_forward_test<gru_forward, float>::getNGates() {
    return 3;
}

template <>
gru_forward::desc rnn_forward_test<gru_forward, float>::setDesc(prop_kind aprop,
        algorithm activation, rnn_direction direction,
        const memory::desc &src_layer_md, const memory::desc &src_iter_md,
        const memory::desc &src_iter_c_md, const memory::desc &weights_layer_md,
        const memory::desc &weights_iter_md, const memory::desc &,
        const memory::desc &bias_md, const memory::desc &dst_layer_md,
        const memory::desc &dst_iter_md, const memory::desc &dst_iter_c_md,
        rnn_flags flags, float alpha, float beta) {
    gru_forward::desc gru_d(aprop, direction, src_layer_md, src_iter_md,
            weights_layer_md, weights_iter_md, bias_md, dst_layer_md,
            dst_iter_md, flags);
    return gru_d;
}

/* LBR GRU specializations */
template <>
memory::dim rnn_forward_test<lbr_gru_forward, float>::getNGates() {
    return 3;
}

template <>
lbr_gru_forward::desc rnn_forward_test<lbr_gru_forward, float>::setDesc(
        prop_kind aprop, algorithm activation, rnn_direction direction,
        const memory::desc &src_layer_md, const memory::desc &src_iter_md,
        const memory::desc &src_iter_c_md, const memory::desc &weights_layer_md,
        const memory::desc &weights_iter_md, const memory::desc &,
        const memory::desc &bias_md, const memory::desc &dst_layer_md,
        const memory::desc &dst_iter_md, const memory::desc &dst_iter_c_md,
        rnn_flags flags, float alpha, float beta) {
    lbr_gru_forward::desc lbr_gru_d(aprop, direction, src_layer_md, src_iter_md,
            weights_layer_md, weights_iter_md, bias_md, dst_layer_md,
            dst_iter_md, flags);
    return lbr_gru_d;
}

using eng = engine::kind;
using fmt = memory::format_tag;
using alg = algorithm;
using dir = rnn_direction;
using rnn_forward_test_f32 = rnn_forward_test<vanilla_rnn_forward, float>;
using lstm_forward_test_f32 = rnn_forward_test<lstm_forward, float>;
using gru_forward_test_f32 = rnn_forward_test<gru_forward, float>;
using lbr_gru_forward_test_f32 = rnn_forward_test<lbr_gru_forward, float>;

using cfg_f32 = test_rnn_params_t;

#define PLAIN_RNN(a) \
    { a, rnn_flags::undef, 0.0f, 0.0f }
#define NOT_RNN \
    { alg::undef, rnn_flags::undef, 0.0f, 0.0f }

TEST_P(rnn_forward_test_f32, TestsRnn) {}
CPU_INSTANTIATE_TEST_SUITE_P(TestRnn, rnn_forward_test_f32,
        ::testing::Values(
                cfg_f32 {PLAIN_RNN(alg::eltwise_tanh),
                        prop_kind::forward_inference,
                        dir::unidirectional_left2right,
                        {fmt::tnc, fmt::ldnc, fmt::ldigo, fmt::ldigo,
                                fmt::undef, fmt::ldgo, fmt::tnc, fmt::ldnc},
                        test_rnn_sizes_t(1, 1, 10, 16, 100, 100, 100, 100)},
                /* Check for invalid parameters: unsupported unrolling */
                cfg_f32 {PLAIN_RNN(alg::eltwise_tanh),
                        prop_kind::forward_inference,
                        dir::unidirectional_left2right,
                        {fmt::tnc, fmt::ldnc, fmt::ldigo, fmt::ldigo,
                                fmt::undef, fmt::ldgo, fmt::tnc, fmt::ldnc},
                        test_rnn_sizes_t(2, 1, 10, 16, 200, 100, 100, 100),
                        true, dnnl_invalid_arguments},
                cfg_f32 {PLAIN_RNN(alg::eltwise_tanh),
                        prop_kind::forward_inference,
                        dir::unidirectional_left2right,
                        {fmt::tnc, fmt::ldnc, fmt::ldigo, fmt::ldigo,
                                fmt::undef, fmt::ldgo, fmt::tnc, fmt::ldnc},
                        test_rnn_sizes_t(2, 1, 10, 16, 100, 200, 100, 100),
                        true, dnnl_invalid_arguments},
                /* Check for invalid parameters: inconsistent dimensions */
                cfg_f32 {PLAIN_RNN(alg::eltwise_tanh),
                        prop_kind::forward_inference,
                        dir::unidirectional_left2right,
                        {fmt::tnc, fmt::ldnc, fmt::ldigo, fmt::ldigo,
                                fmt::undef, fmt::ldgo, fmt::tnc, fmt::ldnc},
                        test_rnn_sizes_t(2, 1, 10, 16, 100, 100, 50, 100), true,
                        dnnl_invalid_arguments},
                /* Check if passing {src,dst}_iter impacts results */
                cfg_f32 {PLAIN_RNN(alg::eltwise_tanh),
                        prop_kind::forward_inference,
                        dir::unidirectional_left2right,
                        {fmt::tnc, fmt::undef, fmt::ldigo, fmt::ldigo,
                                fmt::undef, fmt::ldgo, fmt::tnc, fmt::ldnc},
                        test_rnn_sizes_t(3, 1, 5, 1, 4, 4, 4, 4)},
                cfg_f32 {PLAIN_RNN(alg::eltwise_tanh),
                        prop_kind::forward_inference,
                        dir::unidirectional_left2right,
                        {fmt::tnc, fmt::ldnc, fmt::ldigo, fmt::ldigo,
                                fmt::undef, fmt::ldgo, fmt::tnc, fmt::undef},
                        test_rnn_sizes_t(3, 1, 5, 1, 4, 4, 4, 4)},
                cfg_f32 {PLAIN_RNN(alg::eltwise_tanh),
                        prop_kind::forward_inference,
                        dir::unidirectional_left2right,
                        {fmt::tnc, fmt::undef, fmt::ldigo, fmt::ldigo,
                                fmt::undef, fmt::ldgo, fmt::tnc, fmt::undef},
                        test_rnn_sizes_t(3, 1, 5, 1, 4, 4, 4, 4)}));

TEST_P(lstm_forward_test_f32, TestsLSTM) {}
CPU_INSTANTIATE_TEST_SUITE_P(TestLSTM, lstm_forward_test_f32,
        ::testing::Values(
                cfg_f32 {NOT_RNN, prop_kind::forward_inference,
                        dir::unidirectional_left2right,
                        {fmt::tnc, fmt::ldnc, fmt::ldigo, fmt::ldigo,
                                fmt::undef, fmt::ldgo, fmt::tnc, fmt::ldnc},
                        test_rnn_sizes_t(1, 1, 10, 16, 100, 100, 100, 100)},
                cfg_f32 {NOT_RNN, prop_kind::forward_inference,
                        dir::unidirectional_left2right,
                        {fmt::tnc, fmt::ldnc, fmt::ldigo, fmt::ldigo, fmt::ldgo,
                                fmt::ldgo, fmt::tnc, fmt::ldnc},
                        test_rnn_sizes_t(1, 1, 10, 16, 100, 100, 100, 100)},
                /* Non uniform sizes tests */
                cfg_f32 {NOT_RNN, prop_kind::forward_inference,
                        dir::unidirectional_left2right,
                        {fmt::tnc, fmt::ldnc, fmt::ldigo, fmt::ldigo,
                                fmt::undef, fmt::ldgo, fmt::tnc, fmt::ldnc},
                        test_rnn_sizes_t(1, 1, 1, 1, 10, 5, 5, 5)},
                cfg_f32 {NOT_RNN, prop_kind::forward_inference,
                        dir::unidirectional_left2right,
                        {fmt::tnc, fmt::ldnc, fmt::ldigo, fmt::ldigo, fmt::ldgo,
                                fmt::ldgo, fmt::tnc, fmt::ldnc},
                        test_rnn_sizes_t(1, 1, 1, 1, 10, 5, 5, 5)},
                /* Check if not passing dst_iter impacts results */
                cfg_f32 {NOT_RNN, prop_kind::forward_inference,
                        dir::unidirectional_left2right,
                        {fmt::tnc, fmt::ldnc, fmt::ldigo, fmt::ldigo,
                                fmt::undef, fmt::ldgo, fmt::tnc, fmt::undef},
                        test_rnn_sizes_t(3, 1, 5, 1, 4, 4, 4, 4)}));

TEST_P(gru_forward_test_f32, TestsGRU) {}
CPU_INSTANTIATE_TEST_SUITE_P(TestGRU, gru_forward_test_f32,
        ::testing::Values(
                cfg_f32 {NOT_RNN, prop_kind::forward_inference,
                        dir::unidirectional_left2right,
                        {fmt::tnc, fmt::ldnc, fmt::ldigo, fmt::ldigo,
                                fmt::undef, fmt::ldgo, fmt::tnc, fmt::ldnc},
                        test_rnn_sizes_t(1, 1, 1, 1, 10, 5, 5, 5)},
                /* Check if not passing dst_iter impacts results */
                cfg_f32 {NOT_RNN, prop_kind::forward_inference,
                        dir::unidirectional_left2right,
                        {fmt::tnc, fmt::ldnc, fmt::ldigo, fmt::ldigo,
                                fmt::undef, fmt::ldgo, fmt::tnc, fmt::undef},
                        test_rnn_sizes_t(3, 1, 5, 1, 4, 4, 4, 4)}));

TEST_P(lbr_gru_forward_test_f32, TestsGRUlbr) {}
CPU_INSTANTIATE_TEST_SUITE_P(TestGRUlbr, lbr_gru_forward_test_f32,
        ::testing::Values(
                cfg_f32 {NOT_RNN, prop_kind::forward_inference,
                        dir::unidirectional_left2right,
                        {fmt::tnc, fmt::ldnc, fmt::ldigo, fmt::ldigo,
                                fmt::undef, fmt::ldgo, fmt::tnc, fmt::ldnc},
                        test_rnn_sizes_t(1, 1, 1, 1, 10, 5, 5, 5)},
                /* Check if not passing dst_iter impacts results */
                cfg_f32 {NOT_RNN, prop_kind::forward_inference,
                        dir::unidirectional_left2right,
                        {fmt::tnc, fmt::ldnc, fmt::ldigo, fmt::ldigo,
                                fmt::undef, fmt::ldgo, fmt::tnc, fmt::undef},
                        test_rnn_sizes_t(3, 1, 5, 1, 4, 4, 4, 4)}));

} // namespace dnnl<|MERGE_RESOLUTION|>--- conflicted
+++ resolved
@@ -138,11 +138,8 @@
 
     void Test() {
         auto p = ::testing::TestWithParam<test_rnn_params_t>::GetParam();
-<<<<<<< HEAD
-=======
         const bool is_lstm_peephole
                 = p.fmts.weights_peephole_fmt != memory::format_tag::undef;
->>>>>>> d5f6d0bb
         auto eng = get_test_engine();
         auto strm = stream(eng);
         //@todo check algorithm is one of the supported by RNN
@@ -278,11 +275,7 @@
         auto dst_iter_c_tgt = memory(dst_iter_c_md_tgt, eng);
 
         // Assumption: b is a plain layout
-<<<<<<< HEAD
-        auto init_tensor = [&](memory a, memory b) {
-=======
         auto init_tensor = [&](memory a, memory b, int scale = 1) {
->>>>>>> d5f6d0bb
             auto desc = a.get_desc();
             auto b_dims = desc.data.dims;
             auto b_ndims = desc.data.ndims;
@@ -292,11 +285,7 @@
             {
                 auto b_ptr = map_memory<float>(b);
                 for (size_t i = 0; i < n_elems; i++)
-<<<<<<< HEAD
-                    b_ptr[i] = i;
-=======
                     b_ptr[i] = scale * i;
->>>>>>> d5f6d0bb
             }
             reorder(b, a).execute(strm, b, a);
             strm.wait();
