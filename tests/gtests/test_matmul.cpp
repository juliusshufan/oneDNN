/*******************************************************************************
* Copyright 2019 Intel Corporation
*
* Licensed under the Apache License, Version 2.0 (the "License");
* you may not use this file except in compliance with the License.
* You may obtain src copy of the License at
*
*     http://www.apache.org/licenses/LICENSE-2.0
*
* Unless required by applicable law or agreed to in writing, software
* distributed under the License is distributed on an "AS IS" BASIS,
* WITHOUT WARRANTIES OR CONDITIONS OF ANY KIND, either express or implied.
* See the License for the specific language governing permissions and
* limitations under the License.
*******************************************************************************/

#include "dnnl_test_common.hpp"
#include "gtest/gtest.h"

#include "cpu_isa_traits.hpp"
#include "dnnl.hpp"

#include <vector>

namespace dnnl {

namespace P {
// Common
unsigned NONE = 0u;

unsigned RUNTIME = 1u << 31;

unsigned SCALES = 1u << 30;
unsigned ZERO_POINTS = 1u << 29;

unsigned LEADING_DIM = 1u << 28;

// matrices indices: 1 .. 7
// bits reserved: 20 .. 22
unsigned MATRIX_MASK = 7u << 20;
unsigned SRC = 1u << 20;
unsigned WEIGHTS = 2u << 20;
unsigned DST = 3u << 20;

// scales and zero points: 1 .. 3
// bits reserved: 0 .. 1
unsigned MASK_MASK = 3u << 0;
unsigned COMMON = 1u << 0;
unsigned PER_N = 1u << 1;
} // namespace P

struct matmul_base_t {
    struct md_t {
        memory::dims dims;
        memory::data_type dt;
        memory::format_tag tag;
        unsigned flags;
    } src, weights, dst;
    memory::data_type bia_dt;
};

// TODO: src way to generalize?
struct matmul_attr_t {
    // ctor {P::SCALE, {P::SRC, P::WEIGHTS, P::DST}, {P::POST_OPS, ...}}

    unsigned scale_flags;

    struct zero_points_t {
        unsigned src, weights, dst;
    } zero_points;

    struct post_op_t {
        primitive::kind kind;
        algorithm alg;
    };

    std::vector<post_op_t> post_ops;
};

struct matmul_test_params {
    matmul_base_t base;
    matmul_attr_t attr;

    bool expect_to_fail;
    dnnl_status_t expected_status;
};

using tag = memory::format_tag;

class matmul_iface_test : public ::testing::TestWithParam<matmul_test_params> {
protected:
    virtual void SetUp() {
        matmul_test_params p
                = ::testing::TestWithParam<decltype(p)>::GetParam();

        SKIP_IF(p.base.src.dt == memory::data_type::f16
                        && get_test_engine_kind() == engine::kind::cpu,
                "CPU does not support f16 data type.");
        SKIP_IF(p.base.src.dt == memory::data_type::bf16
                        && get_test_engine_kind() == engine::kind::cpu
                        && !impl::cpu::mayiuse(impl::cpu::avx512_core),
                "current ISA doesn't support bfloat16 data type");

        catch_expected_failures(
                [=]() { Test(); }, p.expect_to_fail, p.expected_status, false);
    }

    // use `force_no_rt = true` when create final memory
    static memory::desc init_md(
            const matmul_base_t::md_t &desc, bool force_no_rt = false) {
        const bool runtime = force_no_rt ? false : (desc.flags & P::RUNTIME);
        const bool use_ld = (desc.flags & P::LEADING_DIM);

        memory::dims dims = desc.dims;
        if (runtime)
            dims = memory::dims(desc.dims.size(), DNNL_RUNTIME_DIM_VAL);

        if (runtime || use_ld == false)
            return memory::desc(dims, desc.dt, desc.tag);

        memory::dims strides;
        switch (desc.tag) {
            case tag::ab: strides = {dims[1] + 1, 1}; break;
            case tag::ba: strides = {1, dims[0] + 1}; break;
            case tag::abc:
                strides = {dims[1] * (dims[2] + 1) + 1, dims[2] + 1, 1};
                break;
            case tag::acb:
                strides = {dims[1] * (dims[2] + 1) + 1, dims[2] + 1, 1};
                break;
            default:
                throw std::invalid_argument("tag doesn't support custom ld");
        }

        return memory::desc(dims, desc.dt, strides);
    }

    static void create_attr(const matmul_test_params &p, primitive_attr &attr,
            memory &scales_m, memory &zero_points_src_m,
            memory &zero_points_weights_m, memory &zero_points_dst_m,
            engine &eng) {
        const int ndims = (int)p.base.dst.dims.size();

        // output scales
        if (p.attr.scale_flags != P::NONE) {
            ASSERT_TRUE(p.attr.scale_flags & P::SCALES);

            unsigned scales_mask = p.attr.scale_flags & P::MASK_MASK;
            ASSERT_TRUE(scales_mask == P::COMMON || scales_mask == P::PER_N);

            int mask = scales_mask == P::PER_N ? 1 << (ndims - 1) : 0;
            memory::dim scale_size = mask ? p.base.dst.dims[ndims - 1] : 1;

            if (p.attr.scale_flags & P::RUNTIME) {
                attr.set_output_scales(mask, {DNNL_RUNTIME_F32_VAL});

                scales_m = memory(
                        {{scale_size}, memory::data_type::f32, {1}}, eng);
                auto s = map_memory<float>(scales_m);
                for (memory::dim i = 0; i < scale_size; ++i)
                    s[i] = 2.f;
            } else {
                std::vector<float> scales(scale_size, 2.f);
                attr.set_output_scales(mask, scales);
            }
        }

        // zero points
        auto handle_zero_points = [&](int arg, unsigned flags,
                                          const matmul_base_t::md_t &md,
                                          memory &zero_points_m) {
            if (flags == P::NONE) return;

            ASSERT_TRUE(flags & P::ZERO_POINTS);
            ASSERT_TRUE(flags & P::MATRIX_MASK);

            // sanity check
            switch (arg) {
                case DNNL_ARG_SRC:
                    ASSERT_TRUE((flags & P::MATRIX_MASK) == P::SRC);
                    break;
                case DNNL_ARG_WEIGHTS:
                    ASSERT_TRUE((flags & P::MATRIX_MASK) == P::WEIGHTS);
                    break;
                case DNNL_ARG_DST:
                    ASSERT_TRUE((flags & P::MATRIX_MASK) == P::DST);
                    break;
                default: ASSERT_TRUE(!"unreachable");
            }

            unsigned zero_points_mask = flags & P::MASK_MASK;
            ASSERT_TRUE(zero_points_mask == P::COMMON
                    || zero_points_mask == P::PER_N);
            int mask = zero_points_mask == P::PER_N ? 1 << (ndims - 1) : 0;
            memory::dim zero_points_size = mask ? md.dims[ndims - 1] : 1;

            if (flags & P::RUNTIME) {
                attr.set_zero_points(arg, mask, {DNNL_RUNTIME_S32_VAL});
                zero_points_m = memory(
                        {{zero_points_size}, memory::data_type::s32, {1}}, eng);
                auto z = map_memory<int32_t>(zero_points_m);
                for (memory::dim i = 0; i < zero_points_size; ++i)
                    z[i] = (arg % 7) - 3;
            } else {
                std::vector<int32_t> zero_points(
                        zero_points_size, (arg % 7) - 3);
                attr.set_zero_points(arg, mask, zero_points);
            }
        };

        handle_zero_points(DNNL_ARG_SRC, p.attr.zero_points.src, p.base.src,
                zero_points_src_m);
        handle_zero_points(DNNL_ARG_WEIGHTS, p.attr.zero_points.weights,
                p.base.weights, zero_points_weights_m);
        handle_zero_points(DNNL_ARG_DST, p.attr.zero_points.dst, p.base.dst,
                zero_points_dst_m);

        // post ops
        post_ops po;
        for (auto post_op : p.attr.post_ops) {
            switch (post_op.kind) {
                case primitive::kind::sum: po.append_sum(); break;
                case primitive::kind::eltwise:
                    po.append_eltwise(1.f, post_op.alg, 0.f, 0.f);
                    break;
                default: ASSERT_TRUE(!"unknown post op kind");
            }
        }
        attr.set_post_ops(po);
    }

    void Test() {
        matmul_test_params p
                = ::testing::TestWithParam<matmul_test_params>::GetParam();

        auto eng = engine(get_test_engine_kind(), 0);
        auto strm = stream(eng);

        auto check_matrix_flags = [](unsigned flags, unsigned matrix) {
            if (flags) { ASSERT_EQ(flags & P::MATRIX_MASK, matrix); }
        };
        check_matrix_flags(p.base.src.flags, P::SRC);
        check_matrix_flags(p.base.weights.flags, P::WEIGHTS);
        check_matrix_flags(p.base.dst.flags, P::DST);

        auto src_md = init_md(p.base.src);
        auto weights_md = init_md(p.base.weights);
        auto dst_md = init_md(p.base.dst);

        auto bia_md = memory::desc();
        memory bia_m;
        if (p.base.bia_dt != memory::data_type::undef) {
            memory::dims bia_dims(p.base.dst.dims.size() - 1, 1);
            bia_dims.push_back(p.base.dst.dims.back());
            tag bia_tag = bia_dims.size() == 2 ? tag::ab : tag::abc;
            bia_md = init_md({bia_dims, p.base.bia_dt, bia_tag,
                    p.base.dst.flags & P::RUNTIME});
            bia_m = memory(init_md({bia_dims, p.base.bia_dt, bia_tag}), eng);
        }

        auto matmul_d = matmul::desc(src_md, weights_md, bia_md, dst_md);

        primitive_attr attr;
        memory scales_m, zero_points_src_m, zero_points_weights_m,
                zero_points_dst_m;
        create_attr(p, attr, scales_m, zero_points_src_m, zero_points_weights_m,
                zero_points_dst_m, eng);

        auto matmul_pd = matmul::primitive_desc(matmul_d, attr, eng);

        ASSERT_TRUE(matmul_pd.query_md(query::exec_arg_md, DNNL_ARG_SRC)
                == matmul_pd.src_desc());
        ASSERT_TRUE(matmul_pd.query_md(query::exec_arg_md, DNNL_ARG_WEIGHTS)
                == matmul_pd.weights_desc());
        ASSERT_TRUE(matmul_pd.query_md(query::exec_arg_md, DNNL_ARG_BIAS)
                == matmul_pd.bias_desc());
        ASSERT_TRUE(matmul_pd.query_md(query::exec_arg_md, DNNL_ARG_DST)
                == matmul_pd.dst_desc());

        auto matmul_p = matmul(matmul_pd);

        memory src_m(init_md(p.base.src, true), eng);
        memory weights_m(init_md(p.base.weights, true), eng);
        memory dst_m(init_md(p.base.dst, true), eng);

        // Initialize memory to make sanitizers happy
<<<<<<< HEAD
        {
            auto src_ptr = map_memory<uint8_t>(src_m);
            auto wei_ptr = map_memory<uint8_t>(weights_m);
            auto dst_ptr = map_memory<uint8_t>(dst_m);
            memset(src_ptr, 0, src_m.get_desc().get_size());
            memset(wei_ptr, 0, weights_m.get_desc().get_size());
            memset(dst_ptr, 0, dst_m.get_desc().get_size());
        }
=======
        auto set_to_zero = [](memory &m) {
            if (m) {
                auto p = map_memory<char>(m);
                memset(p, 0, m.get_desc().get_size());
            }
        };
        set_to_zero(src_m);
        set_to_zero(weights_m);
        set_to_zero(dst_m);
        set_to_zero(bia_m);
>>>>>>> cf7edb65

        matmul_p.execute(strm,
                {
                        {DNNL_ARG_SRC, src_m},
                        {DNNL_ARG_WEIGHTS, weights_m},
                        {DNNL_ARG_BIAS, bia_m},
                        {DNNL_ARG_DST, dst_m},
                        {DNNL_ARG_ATTR_OUTPUT_SCALES, scales_m},
                        {DNNL_ARG_ATTR_ZERO_POINTS | DNNL_ARG_SRC,
                                zero_points_src_m},
                        {DNNL_ARG_ATTR_ZERO_POINTS | DNNL_ARG_WEIGHTS,
                                zero_points_weights_m},
                        {DNNL_ARG_ATTR_ZERO_POINTS | DNNL_ARG_DST,
                                zero_points_dst_m},
                });
        strm.wait();
    }
};

/********************************* TEST CASES *********************************/

using iface = matmul_iface_test;

using data_type = memory::data_type;

TEST_P(iface, TestsMatMul) {}

static auto cases_ef = []() {
    std::vector<matmul_test_params> cases;

    // inconsistent dims
    cases.push_back(
            {{{{10, 1}, data_type::f32, tag::ab},
                     {{2, 20}, data_type::f32, tag::ab},
                     {{10, 20}, data_type::f32, tag::ab}, data_type::undef},
                    {}, true, dnnl_invalid_arguments});
    cases.push_back({{{{10, 1}, data_type::f32, tag::ab},
                             {{1, 20}, data_type::f32, tag::ab},
                             {{10, 21}, data_type::f32, tag::ab}},
            {}, true, dnnl_invalid_arguments});
    cases.push_back({{{{10, 1}, data_type::f32, tag::ab},
                             {{1, 1, 20}, data_type::f32, tag::abc},
                             {{10, 20}, data_type::f32, tag::ab}},
            {}, true, dnnl_invalid_arguments});
    cases.push_back({{{{1, 10, 1}, data_type::u8, tag::abc},
                             {{1, 1, 2}, data_type::s8, tag::abc},
                             {{1, 11, 2}, data_type::s8, tag::abc}},
            {}, true, dnnl_invalid_arguments});

    // f32 data and zero-points
    cases.push_back({{{{10, 1}, data_type::f32, tag::ab},
                             {{1, 20}, data_type::f32, tag::ab},
                             {{10, 20}, data_type::f32, tag::ab}},
            {P::NONE, {P::ZERO_POINTS | P::SRC | P::COMMON}}, true,
            dnnl_unimplemented});

    // unimplemented data types
    cases.push_back(
            {{{{10, 1}, data_type::f32, tag::ab},
                     {{1, 20}, data_type::f32, tag::ab},
                     {{10, 20}, data_type::f32, tag::ab}, data_type::u8},
                    {}, true, dnnl_unimplemented});
    // XXX: disable assert in type_helpers.hpp: default_accum_data_type(...)
    //cases.push_back({{{{10, 1}, data_type::u8, tag::ab}, {{1, 20}, data_type::u8, tag::ab},
    //                           {{10, 20}, data_type::u8, tag::ab}},
    //        {}, true, dnnl_unimplemented});

    // unimplemented post-ops
    cases.push_back({{{{10, 1}, data_type::u8, tag::ab},
                             {{1, 20}, data_type::s8, tag::ab},
                             {{10, 20}, data_type::f32, tag::ab}},
            {P::NONE, {},
                    {{primitive::kind::eltwise, algorithm::eltwise_relu},
                            {primitive::kind::eltwise,
                                    algorithm::eltwise_tanh}}},
            true, dnnl_unimplemented});

    return ::testing::ValuesIn(cases);
};
INSTANTIATE_TEST_SUITE_P(EF, iface, cases_ef());

static auto cases_f = [](memory::data_type dt) {
    std::vector<matmul_test_params> cases;

    // simple case
    cases.push_back({{{{10, 2}, dt, tag::ab}, {{2, 20}, dt, tag::ab},
                             {{10, 20}, dt, tag::ab}, data_type::undef},
            {}});
    // simple case + leading dimensions
    cases.push_back({{{{10, 1}, dt, tag::ab, P::SRC | P::LEADING_DIM},
                             {{1, 3}, dt, tag::ba},
                             {{10, 3}, dt, tag::ab, P::DST | P::LEADING_DIM},
                             data_type::f32},
            {}});
    // simple case + leading dimensions + runtime dims
    cases.push_back(
            {{{{1, 10}, dt, tag::ab, P::SRC | P::LEADING_DIM | P::RUNTIME},
                     {{10, 2}, dt, tag::ba, P::WEIGHTS | P::RUNTIME},
                     {{1, 2}, dt, tag::ab,
                             P::DST | P::LEADING_DIM | P::RUNTIME},
                     data_type::f32},
                    {}});

    // output scales
    cases.push_back({{{{10, 2}, dt, tag::ab}, {{2, 20}, dt, tag::ab},
                             {{10, 20}, dt, tag::ab}, data_type::undef},
            {P::SCALES | P::COMMON}});
    // output scales + per_n + runtime
    cases.push_back({{{{10, 2}, dt, tag::ab}, {{2, 20}, dt, tag::ab},
                             {{10, 20}, dt, tag::ab}, data_type::undef},
            {P::SCALES | P::PER_N | P::RUNTIME}});

    // post-ops
    cases.push_back({{{{10, 1}, dt, tag::ab}, {{1, 20}, dt, tag::ab},
                             {{10, 20}, dt, tag::ab}},
            {P::NONE, {},
                    {{primitive::kind::eltwise, algorithm::eltwise_relu}}}});
    // multiple post-ops
    cases.push_back({{{{10, 2}, dt, tag::ab}, {{2, 20}, dt, tag::ab},
                             {{10, 20}, dt, tag::ab}},
            {P::SCALES | P::COMMON, {},
                    {{primitive::kind::sum},
                            {primitive::kind::eltwise,
                                    algorithm::eltwise_relu}}}});

    // gemm like: output scale + post-ops(sum)
    cases.push_back({{{{10, 1}, dt, tag::ab}, {{1, 20}, dt, tag::ab},
                             {{10, 20}, dt, tag::ab}, data_type::f32},
            {P::SCALES | P::COMMON, {}, {{primitive::kind::sum}}}});
    // gemm like: output scale + post-ops(sum) + all runtime
    cases.push_back({{{{10, 1}, dt, tag::ab, P::SRC | P::RUNTIME},
                             {{1, 20}, dt, tag::ab, P::WEIGHTS | P::RUNTIME},
                             {{10, 20}, dt, tag::ab, P::DST | P::RUNTIME},
                             data_type::f32},
            {P::SCALES | P::COMMON | P::RUNTIME, {},
                    {{primitive::kind::sum}}}});

    return ::testing::ValuesIn(cases);
};

GPU_INSTANTIATE_TEST_SUITE_P(Generic_f16, iface, cases_f(data_type::f16));
GPU_INSTANTIATE_TEST_SUITE_P(Generic_bf16, iface, cases_f(data_type::bf16));
INSTANTIATE_TEST_SUITE_P(Generic_f32, iface, cases_f(data_type::f32));

static auto cases_x8 = [](memory::data_type src_dt, memory::data_type dst_dt) {
    std::vector<matmul_test_params> cases;

    // simple case
    cases.push_back(
            {{{{10, 2}, src_dt, tag::ba}, {{2, 20}, data_type::s8, tag::ab},
                     {{10, 20}, dst_dt, tag::ab}, data_type::undef},
                    {}});
    // simple case + leading dimensions
    cases.push_back(
            {{{{10, 1}, src_dt, tag::ba, P::SRC | P::LEADING_DIM},
                     {{1, 3}, data_type::s8, tag::ba},
                     {{10, 3}, dst_dt, tag::ab, P::DST | P::LEADING_DIM},
                     data_type::s8},
                    {}});
    // simple case + leading dimensions + runtime dims
    cases.push_back(
            {{{{1, 10}, src_dt, tag::ba, P::SRC | P::LEADING_DIM | P::RUNTIME},
                     {{10, 2}, data_type::s8, tag::ba, P::WEIGHTS | P::RUNTIME},
                     {{1, 2}, dst_dt, tag::ab,
                             P::DST | P::LEADING_DIM | P::RUNTIME},
                     data_type::u8},
                    {}});

    // output scales
    cases.push_back(
            {{{{10, 2}, src_dt, tag::ab}, {{2, 20}, data_type::s8, tag::ab},
                     {{10, 20}, dst_dt, tag::ab}, data_type::undef},
                    {P::SCALES | P::COMMON}});
    // output scales + per_n + runtime
    cases.push_back(
            {{{{10, 2}, src_dt, tag::ab}, {{2, 20}, data_type::s8, tag::ab},
                     {{10, 20}, dst_dt, tag::ab}, data_type::undef},
                    {P::SCALES | P::PER_N | P::RUNTIME}});

    // zero points
    cases.push_back(
            {{{{10, 2}, src_dt, tag::ba}, {{2, 20}, data_type::s8, tag::ab},
                     {{10, 20}, dst_dt, tag::ab}, data_type::f32},
                    {P::SCALES | P::COMMON,
                            {P::ZERO_POINTS | P::SRC | P::COMMON,
                                    P::ZERO_POINTS | P::WEIGHTS | P::COMMON,
                                    P::ZERO_POINTS | P::DST | P::COMMON}}});

    // zero points + runtime
    cases.push_back(
            {{{{10, 2}, src_dt, tag::ba}, {{2, 20}, data_type::s8, tag::ab},
                     {{10, 20}, dst_dt, tag::ab}, data_type::f32},
                    {P::SCALES | P::COMMON | P::RUNTIME,
                            {P::ZERO_POINTS | P::SRC | P::COMMON, P::NONE,
                                    P::ZERO_POINTS | P::DST | P::COMMON
                                            | P::RUNTIME}}});

    // post-ops
    cases.push_back({{{{10, 1}, src_dt, tag::ab},
                             {{1, 20}, data_type::s8, tag::ab},
                             {{10, 20}, dst_dt, tag::ab}},
            {P::NONE, {},
                    {{primitive::kind::eltwise, algorithm::eltwise_relu}}}});
    // multiple post-ops
    cases.push_back(
            {{{{10, 2}, src_dt, tag::ab}, {{2, 20}, data_type::s8, tag::ab},
                     {{10, 20}, dst_dt, tag::ab}, data_type::f32},
                    {P::SCALES | P::COMMON, {},
                            {{primitive::kind::sum},
                                    {primitive::kind::eltwise,
                                            algorithm::eltwise_relu}}}});

    // igemm like: output scale + post-ops(sum)
    cases.push_back({{{{10, 1}, src_dt, tag::ab},
                             {{1, 20}, data_type::s8, tag::ab},
                             {{10, 20}, dst_dt, tag::ab}, data_type::s8},
            {P::SCALES | P::COMMON,
                    {P::ZERO_POINTS | P::SRC | P::COMMON, P::NONE,
                            P::ZERO_POINTS | P::DST | P::COMMON | P::RUNTIME},
                    {{primitive::kind::sum}}}});
    // igemm like: output scale + post-ops(sum) + all runtime
    cases.push_back({{{{10, 2}, src_dt, tag::ba},
                             {{2, 20}, data_type::s8, tag::ba},
                             {{10, 20}, dst_dt, tag::ab}, data_type::s8},
            {P::SCALES | P::PER_N | P::RUNTIME,
                    {P::ZERO_POINTS | P::SRC | P::COMMON | P::RUNTIME,
                            P::ZERO_POINTS | P::WEIGHTS | P::COMMON
                                    | P::RUNTIME,
                            P::ZERO_POINTS | P::DST | P::COMMON | P::RUNTIME},
                    {{primitive::kind::sum}}}});

    return ::testing::ValuesIn(cases);
};
INSTANTIATE_TEST_SUITE_P(
        Generic_s8s8s32, iface, cases_x8(data_type::s8, data_type::s32));
INSTANTIATE_TEST_SUITE_P(
        Generic_u8s8u8, iface, cases_x8(data_type::u8, data_type::u8));

} // namespace dnnl<|MERGE_RESOLUTION|>--- conflicted
+++ resolved
@@ -284,16 +284,6 @@
         memory dst_m(init_md(p.base.dst, true), eng);
 
         // Initialize memory to make sanitizers happy
-<<<<<<< HEAD
-        {
-            auto src_ptr = map_memory<uint8_t>(src_m);
-            auto wei_ptr = map_memory<uint8_t>(weights_m);
-            auto dst_ptr = map_memory<uint8_t>(dst_m);
-            memset(src_ptr, 0, src_m.get_desc().get_size());
-            memset(wei_ptr, 0, weights_m.get_desc().get_size());
-            memset(dst_ptr, 0, dst_m.get_desc().get_size());
-        }
-=======
         auto set_to_zero = [](memory &m) {
             if (m) {
                 auto p = map_memory<char>(m);
@@ -304,7 +294,6 @@
         set_to_zero(weights_m);
         set_to_zero(dst_m);
         set_to_zero(bia_m);
->>>>>>> cf7edb65
 
         matmul_p.execute(strm,
                 {
