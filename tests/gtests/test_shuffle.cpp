/*******************************************************************************
* Copyright 2018 Intel Corporation
*
* Licensed under the Apache License, Version 2.0 (the "License");
* you may not use this file except in compliance with the License.
* You may obtain a copy of the License at
*
*     http://www.apache.org/licenses/LICENSE-2.0
*
* Unless required by applicable law or agreed to in writing, software
* distributed under the License is distributed on an "AS IS" BASIS,
* WITHOUT WARRANTIES OR CONDITIONS OF ANY KIND, either express or implied.
* See the License for the specific language governing permissions and
* limitations under the License.
*******************************************************************************/

#include <cmath>

#include "mkldnn_test_common.hpp"
#include "gtest/gtest.h"

#include "mkldnn.hpp"

namespace mkldnn {

struct shuffle_test_params {
    prop_kind aprop_kind;
    memory::format_tag data_format;
    memory::dims dims;
    int axis;
    memory::dim group_size;
    bool expect_to_fail;
    mkldnn_status_t expected_status;
};

template <typename data_t>
void check_shuffle(const shuffle_test_params &p, const memory &input,
    const memory &output, memory::dim ROW)
{
    auto in_ptr = map_memory<data_t>(input);
    auto out_ptr = map_memory<data_t>(output);

    const memory::desc in_d = input.get_desc();
    const memory::desc out_d = output.get_desc();

    auto dims = in_d.data.dims;
    auto ndims = in_d.data.ndims;

    const mkldnn::impl::memory_desc_wrapper input_mdw(in_d.data);
    const mkldnn::impl::memory_desc_wrapper output_mdw(out_d.data);

    const int axis = p.axis;
    memory::dim inner_size = 1, outer_size = 1;
    const memory::dim axis_size = dims[axis];
    const memory::dim padded_axis = in_d.data.padded_dims[axis];

    auto rev_transpose = [=] (memory::dim a) {
        memory::dim COL = axis_size / ROW;
        memory::dim row = a / COL;
        memory::dim col = a % COL;
        return ROW * col + row;
    };

    for (int i = 0; i < axis ; ++i)
        outer_size *= (size_t)dims[i];
    for (int i = axis + 1; i < ndims; ++i)
        inner_size *= (size_t)dims[i];
    const memory::dim dim = padded_axis * inner_size;

    mkldnn::impl::parallel_nd(outer_size, axis_size, inner_size,
           [&](memory::dim ou, memory::dim a, memory::dim in) {
        if (is_current_test_failed())
            return;

        data_t refout = in_ptr[input_mdw.off_l(ou*dim +
                                 rev_transpose(a)*inner_size + in, true)];
        data_t out = out_ptr[output_mdw.off_l(ou*dim + a*inner_size + in, true)];
        ASSERT_NEAR(out, refout, 0);
    });
}

template <typename data_t>
class shuffle_test : public ::testing::TestWithParam<shuffle_test_params> {
private:
    shuffle_forward::primitive_desc shuffle_fwd_prim_desc;
    shuffle_test_params p;
    memory::dims padR;
    engine eng;
    stream strm;
    memory::data_type data_type;

protected:
    virtual void SetUp() {
        p = ::testing::TestWithParam<decltype(p)>::GetParam();
        catch_expected_failures([=](){Test();}, p.expect_to_fail,
                    p.expected_status);
    }

    void Test() {
        p = ::testing::TestWithParam<decltype(p)>::GetParam();

        eng = engine(get_test_engine_kind(), 0);
        strm = stream(eng);
        data_type = data_traits<data_t>::data_type;

        bool is_training = p.aprop_kind == prop_kind::forward_training;

        Forward();
        if (is_training)
            Backward();
    }

    void Forward() {
        memory::desc src_desc(p.dims, data_type, p.data_format);
        memory::desc dst_desc(p.dims, data_type, p.data_format);

        auto shuffle_desc = shuffle_forward::desc(p.aprop_kind, src_desc,
                 p.axis, p.group_size);
        shuffle_fwd_prim_desc =
            shuffle_forward::primitive_desc(shuffle_desc, eng);

        test_memory src(src_desc, eng);
        test_memory dst(dst_desc, eng);

        fill_data<data_t>(src.get_size() / sizeof(data_t), src.get());
        check_zero_tail<data_t>(1, src.get());
        check_zero_tail<data_t>(1, dst.get());

<<<<<<< HEAD
        shuffle_forward(*shuffle_fwd_prim_desc).execute(*strm, {
                {MKLDNN_ARG_SRC, src->get()},
                {MKLDNN_ARG_DST, dst->get()}});
        strm->wait();
=======
        shuffle_forward(shuffle_fwd_prim_desc).execute(strm, {
                {MKLDNN_ARG_SRC, src.get()},
                {MKLDNN_ARG_DST, dst.get()}});
        strm.wait();
>>>>>>> dfc819e8

        check_shuffle<data_t>(p, src.get(), dst.get(), p.group_size);
    }

    void Backward() {
        memory::desc diff_dst_desc(p.dims, data_type, p.data_format);
        memory::desc diff_src_desc(p.dims, data_type, p.data_format);

        auto shuffle_desc = shuffle_backward::desc(diff_dst_desc, p.axis,
               p.group_size);

        test_memory diff_dst(diff_dst_desc, eng);
        test_memory diff_src(diff_src_desc, eng);

        auto shuffle_prim_desc = shuffle_backward::primitive_desc(shuffle_desc,
                eng, shuffle_fwd_prim_desc);

        fill_data<data_t>(diff_dst.get_size() / sizeof(data_t), diff_dst.get());

        check_zero_tail<data_t>(1, diff_dst.get());
        check_zero_tail<data_t>(1, diff_src.get());

        // Execute
<<<<<<< HEAD
        shuffle_backward(shuffle_prim_desc).execute(*strm, {
                {MKLDNN_ARG_DIFF_DST, diff_dst->get()},
                {MKLDNN_ARG_DIFF_SRC, diff_src->get()}});
        strm->wait();
=======
        shuffle_backward(shuffle_prim_desc).execute(strm, {
                {MKLDNN_ARG_DIFF_DST, diff_dst.get()},
                {MKLDNN_ARG_DIFF_SRC, diff_src.get()}});
        strm.wait();
>>>>>>> dfc819e8

        const int axis_size = diff_dst_desc.data.dims[p.axis];
        check_shuffle<data_t>(p, diff_dst.get(), diff_src.get(),
            axis_size / p.group_size);
    }
};

using shuffle_test_float = shuffle_test<float>;
using shuffle_test_s8 = shuffle_test<int8_t>;
using shuffle_test_u8 = shuffle_test<uint8_t>;

#define CPU_INST_TEST_CASE(test) \
TEST_P(test, TestsShuffle) {} \
CPU_INSTANTIATE_TEST_SUITE_P(TestShuffle_nChw16c, \
        test, \
        ::testing::Values( \
            shuffle_test_params{ prop_kind::forward_training, \
            memory::format_tag::nChw16c, {2, 16, 4, 4}, 2, 2 } \
            , shuffle_test_params{ prop_kind::forward_training, \
            memory::format_tag::nChw16c, {2, 64, 4, 4}, 2, 2 } \
            , shuffle_test_params{ prop_kind::forward_training, \
            memory::format_tag::nChw16c, {2, 32, 4, 4}, 2, 2 } \
            , shuffle_test_params{ prop_kind::forward_training, \
            memory::format_tag::nChw16c, {2, 16, 4, 4}, 1, 2 } \
            )); \
 \
CPU_INSTANTIATE_TEST_SUITE_P(TestShuffle_nChw16c_Tail, \
        test, \
        ::testing::Values( \
            shuffle_test_params{ prop_kind::forward_training, \
            memory::format_tag::nChw16c, {2, 24, 4, 4}, 2, 2 } \
            , shuffle_test_params{ prop_kind::forward_training, \
            memory::format_tag::nChw16c, {2, 66, 4, 4}, 1, 2 } \
            , shuffle_test_params{ prop_kind::forward_training, \
            memory::format_tag::nChw16c, {2, 34, 4, 4}, 2, 2 } \
            , shuffle_test_params{ prop_kind::forward_training, \
            memory::format_tag::nChw16c, {2, 12, 10, 10}, 1, 2 } \
            )); \
 \
CPU_INSTANTIATE_TEST_SUITE_P(TestShuffle_NCHW, test, \
        ::testing::Values( \
            shuffle_test_params{ prop_kind::forward_training, \
            memory::format_tag::nchw, {2, 10, 4, 4}, 2, 2 } \
            , shuffle_test_params{ prop_kind::forward_training, \
            memory::format_tag::nchw, {2, 10, 4, 4}, 1, 5 } \
            )); \
 \
CPU_INSTANTIATE_TEST_SUITE_P(TestShuffle_NCDHW, test, \
        ::testing::Values( \
            shuffle_test_params{ prop_kind::forward_training, \
            memory::format_tag::ncdhw, {2, 10, 2, 4, 4}, 2, 2 } \
            , shuffle_test_params{ prop_kind::forward_training, \
            memory::format_tag::ncdhw, {2, 10, 2, 4, 4}, 1, 2 } \
            , shuffle_test_params{ prop_kind::forward_training, \
            memory::format_tag::ncdhw, {2, 10, 2, 4, 4}, 1, 2 } \
            , shuffle_test_params{ prop_kind::forward_training, \
            memory::format_tag::ncdhw, {2, 10, 2, 4, 4}, 1, 2 } \
            , shuffle_test_params{ prop_kind::forward_training, \
            memory::format_tag::ncdhw, {2, 12, 1, 7, 7}, 1, 4 } \
            , shuffle_test_params{ prop_kind::forward_training, \
            memory::format_tag::ncdhw, {2, 12, 2, 7, 7}, 1, 4 } \
            , shuffle_test_params{ prop_kind::forward_training, \
            memory::format_tag::ncdhw, {2, 12, 3, 7, 7}, 1, 2 } \
            , shuffle_test_params{ prop_kind::forward_training, \
            memory::format_tag::ncdhw, {2, 12, 1, 7, 7}, 1, 4 } \
            )); \
 \
CPU_INSTANTIATE_TEST_SUITE_P(TestShuffleNHWC, test, \
        ::testing::Values( \
            shuffle_test_params{ prop_kind::forward_training, \
            memory::format_tag::nhwc, {2, 10, 4, 4}, 3, 2 } \
            , shuffle_test_params{ prop_kind::forward_training, \
            memory::format_tag::nhwc, {2, 10, 4, 4}, 2, 2 } \
            , shuffle_test_params{ prop_kind::forward_training, \
            memory::format_tag::nhwc, {2, 10, 4, 4}, 1, 2 } \
            , shuffle_test_params{ prop_kind::forward_training, \
            memory::format_tag::nhwc, {2, 10, 4, 4}, 1, 2 } \
            )); \
 \
CPU_INSTANTIATE_TEST_SUITE_P(TestShuffle_nChw8c, test, \
        ::testing::Values( \
            shuffle_test_params{ prop_kind::forward_training, \
            memory::format_tag::nChw8c, {2, 16, 4, 4}, 2, 4 } \
            , shuffle_test_params{ prop_kind::forward_training, \
            memory::format_tag::nChw8c, {2, 16, 4, 4}, 2, 4 } \
            , shuffle_test_params{ prop_kind::forward_training, \
            memory::format_tag::nChw8c, {2, 16, 4, 4}, 1, 8 } \
            , shuffle_test_params{ prop_kind::forward_training, \
            memory::format_tag::nChw8c, {2, 16, 4, 4}, 1, 2 } \
            , shuffle_test_params{ prop_kind::forward_training, \
            memory::format_tag::nChw8c, {1, 8, 1, 1}, 1, 4 } \
            , shuffle_test_params{ prop_kind::forward_training, \
            memory::format_tag::nChw8c, {1, 8, 1, 1}, 1, 2 } \
            )); \
 \
CPU_INSTANTIATE_TEST_SUITE_P(TestShuffle_nCdhw16c, test, \
        ::testing::Values( \
            shuffle_test_params{ prop_kind::forward_training, \
            memory::format_tag::nCdhw16c, \
            {2, 16, 2, 4, 4}, 1, 2 } \
            , shuffle_test_params{ prop_kind::forward_training, \
            memory::format_tag::nCdhw16c, \
            {2, 16, 2, 4, 4}, 3, 4 } \
            , shuffle_test_params{ prop_kind::forward_training, \
            memory::format_tag::nCdhw16c, \
            {2, 16, 2, 4, 4}, 1, 8 } \
            , shuffle_test_params{ prop_kind::forward_training, \
            memory::format_tag::nCdhw16c, \
            {2, 16, 2, 4, 4}, 1, 2 } \
            , shuffle_test_params{ prop_kind::forward_training, \
            memory::format_tag::nCdhw16c, \
            {1, 16, 2, 1, 1}, 1, 4 } \
            , shuffle_test_params{ prop_kind::forward_training, \
            memory::format_tag::nCdhw16c, \
            {1, 16, 2, 1, 1}, 1, 2 } \
            , shuffle_test_params{ prop_kind::forward_training, \
            memory::format_tag::nCdhw16c, \
            {1, 16, 2, 1, 1}, 1, 2 } \
            , shuffle_test_params{ prop_kind::forward_training, \
            memory::format_tag::nCdhw16c, \
            {1, 16, 2, 1, 1}, 1, 4 } \
            , shuffle_test_params{ prop_kind::forward_training, \
            memory::format_tag::nCdhw16c, \
            {1, 32, 1, 5, 5}, 1, 4 } \
            , shuffle_test_params{ prop_kind::forward_training, \
            memory::format_tag::nCdhw16c, \
            {1, 32, 1, 5, 5}, 1, 8 } \
            , shuffle_test_params{ prop_kind::forward_training, \
            memory::format_tag::nCdhw16c, \
            {1, 32, 1, 5, 5}, 1, 2 } \
            , shuffle_test_params{ prop_kind::forward_training, \
            memory::format_tag::nCdhw16c, \
            {1, 32, 1, 15, 15}, 3, 5 } \
            )); \
 \
CPU_INSTANTIATE_TEST_SUITE_P(TestShuffle_OIHW, \
        test, \
        ::testing::Values( \
            shuffle_test_params{ prop_kind::forward_training, \
            memory::format_tag::oihw, {2, 16, 4, 4}, 2, 2 } \
            , shuffle_test_params{ prop_kind::forward_training, \
            memory::format_tag::oihw, {2, 64, 4, 4}, 2, 2 } \
            , shuffle_test_params{ prop_kind::forward_training, \
            memory::format_tag::oihw, {2, 32, 4, 4}, 2, 2 } \
            , shuffle_test_params{ prop_kind::forward_training, \
            memory::format_tag::oihw, {2, 16, 4, 4}, 1, 2 } \
            )); \
 \
CPU_INSTANTIATE_TEST_SUITE_P(TestShuffle_NC, test, \
        ::testing::Values( \
            shuffle_test_params{ prop_kind::forward_training, \
            memory::format_tag::nc, {10, 8}, 1, 2 } \
            , shuffle_test_params{ prop_kind::forward_training, \
            memory::format_tag::nc, {10, 8}, 1, 4 } \
            , shuffle_test_params{ prop_kind::forward_training, \
            memory::format_tag::nc, {2, 32}, 0, 2 } \
            , shuffle_test_params{ prop_kind::forward_training, \
            memory::format_tag::nc, {10, 32}, 0, 5 } \
            )); \
 \
CPU_INSTANTIATE_TEST_SUITE_P(TestShuffle_NCW, test, \
        ::testing::Values( \
            shuffle_test_params{ prop_kind::forward_training, \
            memory::format_tag::ncw, {10, 8, 5}, 1, 2 } \
            , shuffle_test_params{ prop_kind::forward_training, \
            memory::format_tag::ncw, {10, 8, 5}, 1, 4 } \
            , shuffle_test_params{ prop_kind::forward_training, \
            memory::format_tag::ncw, {2, 32, 5}, 0, 2 } \
            , shuffle_test_params{ prop_kind::forward_training, \
            memory::format_tag::ncw, {10, 32, 5}, 0, 5 } \
            )); \
 \
CPU_INSTANTIATE_TEST_SUITE_P(TestShuffle_X, test, \
        ::testing::Values( \
            shuffle_test_params{ prop_kind::forward_training, \
            memory::format_tag::x, {10}, 0, 2 } \
            , shuffle_test_params{ prop_kind::forward_training, \
            memory::format_tag::x, {8}, 0, 4 } \
            , shuffle_test_params{ prop_kind::forward_training, \
            memory::format_tag::x, {2}, 0, 2 } \
            , shuffle_test_params{ prop_kind::forward_training, \
            memory::format_tag::x, {10}, 0, 5 } \
            )); \
 \
CPU_INSTANTIATE_TEST_SUITE_P(TestShuffleEF_NCHW, \
        test, \
        ::testing::Values( \
            shuffle_test_params{ prop_kind::forward_training, \
            memory::format_tag::nchw, {2, 15, 4, 4}, 1, 2, \
            true, mkldnn_invalid_arguments } \
            , shuffle_test_params{ prop_kind::forward_training, \
            memory::format_tag::nchw, {2, 64, 7, 7}, 2, 2, \
            true, mkldnn_invalid_arguments  } \
            , shuffle_test_params{ prop_kind::forward_training, \
            memory::format_tag::nchw, {2, 32, 11, 11}, 2, 2, \
            true, mkldnn_invalid_arguments  } \
            , shuffle_test_params{ prop_kind::forward_training, \
            memory::format_tag::nchw, {2, 16, 4, 4}, 4, 2, \
            true, mkldnn_invalid_arguments  } \
));

CPU_INST_TEST_CASE(shuffle_test_float)
CPU_INST_TEST_CASE(shuffle_test_s8)
CPU_INST_TEST_CASE(shuffle_test_u8)

}<|MERGE_RESOLUTION|>--- conflicted
+++ resolved
@@ -126,17 +126,10 @@
         check_zero_tail<data_t>(1, src.get());
         check_zero_tail<data_t>(1, dst.get());
 
-<<<<<<< HEAD
-        shuffle_forward(*shuffle_fwd_prim_desc).execute(*strm, {
-                {MKLDNN_ARG_SRC, src->get()},
-                {MKLDNN_ARG_DST, dst->get()}});
-        strm->wait();
-=======
         shuffle_forward(shuffle_fwd_prim_desc).execute(strm, {
                 {MKLDNN_ARG_SRC, src.get()},
                 {MKLDNN_ARG_DST, dst.get()}});
         strm.wait();
->>>>>>> dfc819e8
 
         check_shuffle<data_t>(p, src.get(), dst.get(), p.group_size);
     }
@@ -160,17 +153,10 @@
         check_zero_tail<data_t>(1, diff_src.get());
 
         // Execute
-<<<<<<< HEAD
-        shuffle_backward(shuffle_prim_desc).execute(*strm, {
-                {MKLDNN_ARG_DIFF_DST, diff_dst->get()},
-                {MKLDNN_ARG_DIFF_SRC, diff_src->get()}});
-        strm->wait();
-=======
         shuffle_backward(shuffle_prim_desc).execute(strm, {
                 {MKLDNN_ARG_DIFF_DST, diff_dst.get()},
                 {MKLDNN_ARG_DIFF_SRC, diff_src.get()}});
         strm.wait();
->>>>>>> dfc819e8
 
         const int axis_size = diff_dst_desc.data.dims[p.axis];
         check_shuffle<data_t>(p, diff_dst.get(), diff_src.get(),
