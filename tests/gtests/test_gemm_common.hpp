--- conflicted
+++ resolved
@@ -1008,20 +1008,12 @@
         get_matrix_size(p, sizeA, sizeB, sizeC);
 
         engine eng(get_test_engine_kind(), 0);
-<<<<<<< HEAD
         test_memory a_mem = get_matrix_memory<a_dt>(p, sizeA, p.off.a, eng);
         test_memory b_mem = get_matrix_memory<b_dt>(p, sizeB, p.off.b, eng);
         test_memory c_mem = get_matrix_memory<c_dt>(p, sizeC, p.off.c, eng);
         test_memory c_ref_mem = get_matrix_memory<c_dt>(p, sizeC, p.off.c, eng);
-        test_memory oc_mem = get_matrix_memory<c_dt>(p, p.size_oc(), 0, eng);
-=======
-        test_memory a_mem = get_matrix_memory<a_dt>(sizeA, p.off.a, eng);
-        test_memory b_mem = get_matrix_memory<b_dt>(sizeB, p.off.b, eng);
-        test_memory c_mem = get_matrix_memory<c_dt>(sizeC, p.off.c, eng);
-        test_memory c_ref_mem = get_matrix_memory<c_dt>(sizeC, p.off.c, eng);
         test_memory oc_mem
-                = get_matrix_memory<c_dt>(p.size_oc(), p.off.co, eng);
->>>>>>> c6cfc631
+                = get_matrix_memory<c_dt>(p, p.size_oc(), p.off.co, eng);
 
         mapper_t mapper_m(p.M, M_test_max), mapper_n(p.N, N_test_max);
         const int64_t M_test = mapper_m.dim_test();
