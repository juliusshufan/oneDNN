--- conflicted
+++ resolved
@@ -39,16 +39,11 @@
             wei_m.md_, engine_ref, (void *)wei_m);
     dnn_mem_t bia_ref;
     if (p->dir & FLAG_BIA)
-<<<<<<< HEAD
         bia_ref = dnn_mem_t::create_from_host_ptr(
                 bia_m.md_, engine_ref, (void *)bia_m);
     auto dst_ref = dnn_mem_t::create_from_host_ptr(
             dst_m.md_, engine_ref, (void *)dst_m);
-=======
-        bia_ref = dnn_mem_t(bia_m.md_, engine_ref, (void *)bia_m);
-    dnn_mem_t dst_ref(dst_m.md_, engine_ref, (void *)dst_m);
     dnn_mem_t scratchpad(scratchpad_md, engine_ref);
->>>>>>> 4885481f
 
     args_t args = get_args(p, src_ref, wei_ref, bia_ref, dst_ref);
     args.set(DNNL_ARG_SCRATCHPAD, scratchpad);
