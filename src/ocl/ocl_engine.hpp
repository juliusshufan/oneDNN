--- conflicted
+++ resolved
@@ -23,23 +23,7 @@
 namespace impl {
 namespace ocl {
 
-<<<<<<< HEAD
-class cl_engine_impl_list_t
-{
-public:
-    static const engine_t::concat_primitive_desc_create_f *
-    get_concat_implementation_list();
-    static const engine_t::reorder_primitive_desc_create_f *
-    get_reorder_implementation_list();
-    static const engine_t::sum_primitive_desc_create_f *
-    get_sum_implementation_list();
-    static const engine_t::primitive_desc_create_f *get_implementation_list();
-};
-
-class ocl_engine_t : public cl_engine_t
-=======
 class ocl_engine_factory_t : public engine_factory_t
->>>>>>> 85b2dd0f
 {
 public:
     ocl_engine_factory_t(engine_kind_t engine_kind) {
@@ -47,57 +31,6 @@
         MAYBE_UNUSED(engine_kind);
     }
 
-<<<<<<< HEAD
-    status_t init();
-
-    virtual status_t create_memory_storage(memory_storage_t **storage,
-            unsigned flags, size_t size, size_t alignment,
-            void *handle) override;
-
-    virtual status_t create_stream(stream_t **stream, unsigned flags) override;
-    status_t create_stream(stream_t **stream, cl_command_queue queue);
-
-    virtual const concat_primitive_desc_create_f *
-    get_concat_implementation_list() const override {
-        return cl_engine_impl_list_t::get_concat_implementation_list();
-    }
-
-    virtual const reorder_primitive_desc_create_f *
-    get_reorder_implementation_list() const override {
-        return cl_engine_impl_list_t::get_reorder_implementation_list();
-    }
-
-    virtual const sum_primitive_desc_create_f *
-    get_sum_implementation_list() const override {
-        return cl_engine_impl_list_t::get_sum_implementation_list();
-    }
-
-    virtual const primitive_desc_create_f *
-    get_implementation_list() const override {
-        return cl_engine_impl_list_t::get_implementation_list();
-    }
-
-    virtual cl_device_id device() const { return device_; }
-    virtual cl_context context() const { return context_; }
-
-    virtual cl_device_id ocl_device() const override { return device(); }
-    virtual cl_context ocl_context() const override { return context(); }
-
-    stream_t *service_stream() const { return service_stream_.get(); }
-
-private:
-    cl_device_id device_;
-    cl_context context_;
-    bool is_user_context_;
-
-    std::unique_ptr<stream_t> service_stream_;
-};
-
-class ocl_engine_factory_t : public engine_factory_t
-{
-public:
-=======
->>>>>>> 85b2dd0f
     virtual size_t count() const override {
         std::vector<cl_device_id> ocl_devices;
         status_t status
