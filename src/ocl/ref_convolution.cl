--- conflicted
+++ resolved
@@ -99,31 +99,6 @@
 
     ACC_DATA_T d = WITH_BIAS ? bias[g * IC + ic] : 0.0;
 
-<<<<<<< HEAD
-    for (int oc = 0; oc < OC; ++oc)
-        for (int kd = 0; kd < KD; ++kd)
-            for (int kh = 0; kh < KH; ++kh)
-                for (int kw = 0; kw < KW; ++kw) {
-                    if (iw + PW < kw * (1 + DW) || ih + PH < kh * (1 + DH)
-                            || id + PD < kd * (1 + DD))
-                        continue;
-                    int ow = iw - kw * (1 + DW) + PW;
-                    int oh = ih - kh * (1 + DH) + PH;
-                    int od = id - kd * (1 + DD) + PD;
-                    if (ow % SW != 0 || oh % SH != 0 || od % SD != 0) continue;
-
-                    ow /= SW;
-                    oh /= SH;
-                    od /= SD;
-                    if (oh < OH && ow < OW && od < OD) {
-                        const uint dst_off
-                                = DST_OFF(n, g * OC + oc, od, oh, ow);
-                        const uint wht_off = WHT_OFF(g, oc, ic, kd, kh, kw);
-                        d += DST_TO_REF(diff_dst[dst_off])
-                                * WEI_TO_REF(wei[wht_off]);
-                    }
-                }
-=======
     for_(int oc = 0; oc < OC; ++oc)
     for_(int kd = 0; kd < KD; ++kd)
     for_(int kh = 0; kh < KH; ++kh)
@@ -145,7 +120,6 @@
             d += DST_TO_REF(diff_dst[dst_off]) * WEI_TO_REF(wei[wht_off]);
         }
     }
->>>>>>> 56ef626d
     diff_src[SRC_OFF(n, g * IC + ic, id, ih, iw)] = TO_SRC(d);
 }
 
