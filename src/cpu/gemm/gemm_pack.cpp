--- conflicted
+++ resolved
@@ -40,132 +40,24 @@
 }
 
 dnnl_status_t sgemm_pack_get_size(const char *identifier, const char *transa,
-<<<<<<< HEAD
-        const char *transb, const int *M, const int *N, const int *K,
-        const int *lda, const int *ldb, size_t *size, bool *pack) {
-
-    if (!pack_sgemm_supported()) return dnnl_unimplemented;
-
-    dnnl_status_t result;
-    *size = 0;
-    if (pack) *pack = true;
-
-    result = check_pack_get_size_input(
-            identifier, transa, transb, M, N, K, lda, ldb);
-    if (result != dnnl_success) return result;
-
-#if USE_MKL_PACKED_GEMM
-    *size = cblas_sgemm_pack_get_size(cblas_identifier(identifier), *M, *N, *K);
-#else
-    bool do_a = utils::one_of(*identifier, 'a', 'A');
-    float alpha = 1.0f;
-    gemm_pack_storage_shell_t shell {dnnl_get_max_threads()};
-    if (!shell.get()) return dnnl_out_of_memory;
-
-    result = gemm_pack_driver<float, float, float>(identifier, transa, transb,
-            M, N, K, &alpha, lda, ldb, nullptr, &shell, true);
-    if (result != dnnl_success) return result;
-
-    *size = shell.size();
-    if (pack) {
-        *pack = !(shell.single_nocopy()
-                && utils::one_of(do_a ? *transa : *transb, 'n', 'N')
-                && is_good_ld<float>(do_a ? *lda : *ldb));
-    }
-=======
         const char *transb, const dim_t *M, const dim_t *N, const dim_t *K,
         const dim_t *lda, const dim_t *ldb, size_t *size, bool *pack) {
 #if DNNL_X64
     return x64::sgemm_pack_get_size(
             identifier, transa, transb, M, N, K, lda, ldb, size, pack);
->>>>>>> e2cf4939
 #endif
     return dnnl_unimplemented;
 }
 
 dnnl_status_t gemm_bf16bf16f32_pack_get_size(const char *identifier,
-<<<<<<< HEAD
-        const char *transa, const char *transb, const int *M, const int *N,
-        const int *K, const int *lda, const int *ldb, size_t *size,
-        bool *pack) {
-
-    if (!pack_gemm_bf16bf16f32_supported()) return dnnl_unimplemented;
-
-    dnnl_status_t result;
-    *size = 0;
-    if (pack) *pack = true;
-
-    int M_s32 = (int)*M;
-    int N_s32 = (int)*N;
-    int K_s32 = (int)*K;
-    int lda_s32 = (int)*lda;
-    int ldb_s32 = (int)*ldb;
-
-    result = check_pack_get_size_input(identifier, transa, transb, &M_s32,
-            &N_s32, &K_s32, &lda_s32, &ldb_s32);
-    if (result != dnnl_success) return result;
-
-    float alpha = 1.0f;
-    gemm_pack_storage_shell_t shell {dnnl_get_max_threads()};
-    if (!shell.get()) return dnnl_out_of_memory;
-
-    result = gemm_pack_driver<bfloat16_t, bfloat16_t, float>(identifier, transa,
-            transb, &M_s32, &N_s32, &K_s32, &alpha, &lda_s32, &ldb_s32, nullptr,
-            &shell, true);
-    if (result != dnnl_success) return result;
-
-    *size = shell.size();
-
-    return dnnl_success;
-}
-
-template <typename a_dt, typename b_dt>
-dnnl_status_t gemm_x8x8s32_pack_get_size(const char *identifier,
-        const char *transa, const char *transb, const int *M, const int *N,
-        const int *K, const int *lda, const int *ldb, size_t *size,
-=======
         const char *transa, const char *transb, const dim_t *M, const dim_t *N,
         const dim_t *K, const dim_t *lda, const dim_t *ldb, size_t *size,
->>>>>>> e2cf4939
         bool *pack) {
 #if DNNL_X64
     return x64::gemm_bf16bf16f32_pack_get_size(
             identifier, transa, transb, M, N, K, lda, ldb, size, pack);
 #endif
-<<<<<<< HEAD
-
-    bool do_a = utils::one_of(*identifier, 'a', 'A');
-    float alpha = 1.0f;
-    gemm_pack_storage_shell_t shell {dnnl_get_max_threads(), do_a, !do_a};
-    if (!shell.get()) return dnnl_out_of_memory;
-
-    if (!use_reference_igemm<a_dt, b_dt>()) {
-        result = gemm_pack_driver<a_dt, b_dt, int32_t>(identifier, transa,
-                transb, M, N, K, &alpha, lda, ldb, nullptr, &shell, true);
-        if (result != dnnl_success) return result;
-    } else {
-        auto rows = do_a ? *M : *K;
-        auto cols = do_a ? *K : *N;
-        if (do_a) {
-            gemm_utils::prep_gemm_pack<int8_t, int32_t>(
-                    do_a, no_trans, rows, cols, &shell);
-        } else {
-            gemm_utils::prep_gemm_pack<uint8_t, int32_t>(
-                    do_a, no_trans, rows, cols, &shell);
-        }
-    }
-
-    *size = shell.size();
-    if (pack) {
-        *pack = !(shell.single_nocopy()
-                && utils::one_of(do_a ? *transa : *transb, 'n', 'N')
-                && is_good_ld<float>(do_a ? *lda : *ldb));
-    }
-
-    return dnnl_success;
-=======
     return dnnl_unimplemented;
->>>>>>> e2cf4939
 }
 
 dnnl_status_t gemm_s8u8s32_pack_get_size(const char *identifier,
