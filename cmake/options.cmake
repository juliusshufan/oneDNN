#===============================================================================
# Copyright 2018-2019 Intel Corporation
#
# Licensed under the Apache License, Version 2.0 (the "License");
# you may not use this file except in compliance with the License.
# You may obtain a copy of the License at
#
#     http://www.apache.org/licenses/LICENSE-2.0
#
# Unless required by applicable law or agreed to in writing, software
# distributed under the License is distributed on an "AS IS" BASIS,
# WITHOUT WARRANTIES OR CONDITIONS OF ANY KIND, either express or implied.
# See the License for the specific language governing permissions and
# limitations under the License.
#===============================================================================

# Manage different library options
#===============================================================================

if(options_cmake_included)
    return()
endif()
set(options_cmake_included true)

# ========
# Features
# ========

option(DNNL_VERBOSE
    "allows DNNL be verbose whenever DNNL_VERBOSE
    environment variable set to 1" ON) # enabled by default

option(DNNL_ENABLE_CONCURRENT_EXEC
    "disables sharing a common scratchpad between primitives.
    This option must be turned on if there is a possibility of concurrent
    execution of primitives that were created in the same thread.
    CAUTION: enabling this option increases memory consumption"
    OFF) # disabled by default

option(DNNL_ENABLE_PRIMITIVE_CACHE "enables primitive cache.
    WARNING: the primitive cache is an experimental feature and might be
    changed without prior notification in future releases" OFF)
    # disabled by default

# =============================
# Building properties and scope
# =============================

set(DNNL_LIBRARY_TYPE "SHARED" CACHE STRING
    "specifies whether DNNL library should be SHARED or STATIC")
option(DNNL_BUILD_EXAMPLES "builds examples"  ON)
option(DNNL_BUILD_TESTS "builds tests" ON)
option(DNNL_BUILD_FOR_CI "specifies whether DNNL library should be built for CI" OFF)
option(DNNL_WERROR "treat warnings as errors" OFF)

set(DNNL_INSTALL_MODE "DEFAULT" CACHE STRING
    "specifies installation mode; supports DEFAULT or BUNDLE.

    When BUNDLE option is set DNNL will be installed as a bundle
    which contains examples and benchdnn.")

# =============
# Optimizations
# =============

set(DNNL_ARCH_OPT_FLAGS "HostOpts" CACHE STRING
    "specifies compiler optimization flags (see below for more information).
    If empty default optimization level would be applied which depends on the
    compiler being used.

    - For Intel(R) C++ Compilers the default option is `-xSSE4.1` which instructs
      the compiler to generate the code for the processors that support SSE4.1
      instructions. This option would not allow to run the library on older
      architectures.

    - For GNU* Compiler Collection and Clang, the default option is `-msse4.1` which
      behaves similarly to the description above.

    - For all other cases there are no special optimizations flags.

    If the library is to be built for generic architecture (e.g. built by a
    Linux distributive maintainer) one may want to specify DNNL_ARCH_OPT_FLAGS=\"\"
    to not use any host specific instructions")

# ======================
# Profiling capabilities
# ======================

# TODO: restore default to ON after the issue with linking C files by DPC++
# compiler is fixed.
# DPC++ compiler issues a warning when linking object files built from C and C++
# sources.
option(DNNL_ENABLE_JIT_PROFILING
    "Enable registration of DNNL kernels that are generated at
    runtime with Intel VTune Amplifier (on by default). Without the
    registrations, Intel VTune Amplifier would report data collected inside
    the kernels as `outside any known module`."
    OFF)

# ===================
# Engine capabilities
# ===================

set(DNNL_CPU_RUNTIME "OMP" CACHE STRING
    "specifies the threading runtime for CPU engines;
    supports OMP (default), TBB or DPCPP (DPC++ CPU engines).

    To use Intel(R) Threading Building Blocks (Intel(R) TBB) one should also
    set TBBROOT (either environment variable or CMake option) to the library
<<<<<<< HEAD
    location.

    Using DPC++ for CPU requires setting DPCPPROOT if the libraries are
    installed in a non-standard location.")
=======
    location.")
if(NOT ${DNNL_CPU_RUNTIME} MATCHES "^(OMP|TBB|SEQ)$")
    message(FATAL_ERROR "Unsupported CPU runtime: ${DNNL_CPU_RUNTIME}")
endif()
>>>>>>> 642d3bbb

set(TBBROOT "" CACHE STRING
    "path to Intel(R) Thread Building Blocks (Intel(R) TBB).
    Use this option to specify Intel(R) TBB installation locaton.")

set(DNNL_GPU_RUNTIME "NONE" CACHE STRING
    "specifies the runtime to use for GPU engines.
    Can be NONE (default; no GPU engines), OCL (OpenCL GPU engines)
    or DPCPP (DPC++ GPU engines).

    Using OpenCL for GPU requires setting OPENCLROOT if the libraries are
    installed in a non-standard location.

    Using DPC++ for GPU requires setting DPCPPROOT if the libraries are
    installed in a non-standard location.")
if(NOT ${DNNL_GPU_RUNTIME} MATCHES "^(OCL|NONE)$")
    message(FATAL_ERROR "Unsupported GPU runtime: ${DNNL_GPU_RUNTIME}")
endif()

set(OPENCLROOT "" CACHE STRING
    "path to Intel(R) SDK for OpenCL(TM).
    Use this option to specify custom location for OpenCL.")

set(DPCPPROOT "" CACHE STRING
    "path to DPC++ installation.
    Use this option to specify custom location for DPC++")

# Shortcuts for SYCL/DPC++
if(DNNL_CPU_RUNTIME STREQUAL "DPCPP" OR DNNL_CPU_RUNTIME STREQUAL "SYCL")
    set(DNNL_CPU_SYCL true)
else()
    set(DNNL_CPU_SYCL false)
endif()

if(DNNL_GPU_RUNTIME STREQUAL "DPCPP" OR DNNL_GPU_RUNTIME STREQUAL "SYCL")
    set(DNNL_GPU_SYCL true)
else()
    set(DNNL_GPU_SYCL false)
endif()

if(DNNL_CPU_SYCL OR DNNL_GPU_SYCL)
    set(DNNL_WITH_SYCL true)
else()
    set(DNNL_WITH_SYCL false)
endif()

# =============
# Miscellaneous
# =============

option(BENCHDNN_USE_RDPMC
    "enables rdpms counter to report precise cpu frequency in benchdnn.
     CAUTION: may not work on all cpus (hence disabled by default)"
    OFF) # disabled by default

# =========================
# Developer and debug flags
# =========================

set(DNNL_USE_CLANG_SANITIZER "" CACHE STRING
    "instructs build system to use a Clang sanitizer. Possible values:
    Address: enables AddressSanitizer
    Memory: enables MemorySanitizer
    MemoryWithOrigin: enables MemorySanitizer with origin tracking
    Undefined: enables UndefinedBehaviourSanitizer
    This feature is experimental and is only available on Linux.")

option(_DNNL_USE_MKL "use BLAS functions from Intel MKL" OFF)<|MERGE_RESOLUTION|>--- conflicted
+++ resolved
@@ -107,17 +107,13 @@
 
     To use Intel(R) Threading Building Blocks (Intel(R) TBB) one should also
     set TBBROOT (either environment variable or CMake option) to the library
-<<<<<<< HEAD
     location.
 
     Using DPC++ for CPU requires setting DPCPPROOT if the libraries are
     installed in a non-standard location.")
-=======
-    location.")
-if(NOT ${DNNL_CPU_RUNTIME} MATCHES "^(OMP|TBB|SEQ)$")
+if(NOT ${DNNL_CPU_RUNTIME} MATCHES "^(OMP|TBB|SEQ|DPCPP|SYCL)$")
     message(FATAL_ERROR "Unsupported CPU runtime: ${DNNL_CPU_RUNTIME}")
 endif()
->>>>>>> 642d3bbb
 
 set(TBBROOT "" CACHE STRING
     "path to Intel(R) Thread Building Blocks (Intel(R) TBB).
@@ -133,7 +129,7 @@
 
     Using DPC++ for GPU requires setting DPCPPROOT if the libraries are
     installed in a non-standard location.")
-if(NOT ${DNNL_GPU_RUNTIME} MATCHES "^(OCL|NONE)$")
+if(NOT ${DNNL_GPU_RUNTIME} MATCHES "^(OCL|NONE|DPCPP|SYCL)$")
     message(FATAL_ERROR "Unsupported GPU runtime: ${DNNL_GPU_RUNTIME}")
 endif()
 
