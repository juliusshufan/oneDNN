--- conflicted
+++ resolved
@@ -1,141 +1,138 @@
-# Copyright (c) 2017-2018 Intel Corporation
-#
-# Licensed under the Apache License, Version 2.0 (the "License");
-# you may not use this file except in compliance with the License.
-# You may obtain a copy of the License at
-#
-#     http://www.apache.org/licenses/LICENSE-2.0
-#
-# Unless required by applicable law or agreed to in writing, software
-# distributed under the License is distributed on an "AS IS" BASIS,
-# WITHOUT WARRANTIES OR CONDITIONS OF ANY KIND, either express or implied.
-# See the License for the specific language governing permissions and
-# limitations under the License.
-#
-#
-#
-#
-
-# TBB_FOUND should not be set explicitly. It is defined automatically by CMake.
-# Handling of TBB_VERSION is in TBBConfigVersion.cmake.
-
-if (NOT TBB_FIND_COMPONENTS)
-    set(TBB_FIND_COMPONENTS "tbb;tbbmalloc;tbbmalloc_proxy")
-    foreach (_tbb_component ${TBB_FIND_COMPONENTS})
-        set(TBB_FIND_REQUIRED_${_tbb_component} 1)
-    endforeach()
-endif()
-
-# Add components with internal dependencies: tbbmalloc_proxy -> tbbmalloc
-list(FIND TBB_FIND_COMPONENTS tbbmalloc_proxy _tbbmalloc_proxy_ix)
-if (NOT _tbbmalloc_proxy_ix EQUAL -1)
-    list(FIND TBB_FIND_COMPONENTS tbbmalloc _tbbmalloc_ix)
-    if (_tbbmalloc_ix EQUAL -1)
-        list(APPEND TBB_FIND_COMPONENTS tbbmalloc)
-        set(TBB_FIND_REQUIRED_tbbmalloc ${TBB_FIND_REQUIRED_tbbmalloc_proxy})
-    endif()
-endif()
-
-# Intel MKL-DNN changes: use TBBROOT to locate Intel TBB
-# get_filename_component(_tbb_root "${CMAKE_CURRENT_LIST_FILE}" PATH)
-# get_filename_component(_tbb_root "${_tbb_root}" PATH)
-set(_tbb_root ${TBBROOT})
-
-set(_tbb_x32_subdir ia32)
-set(_tbb_x64_subdir intel64)
-
-if (CMAKE_SIZEOF_VOID_P EQUAL 8)
-    set(_tbb_arch_subdir ${_tbb_x64_subdir})
-else()
-    set(_tbb_arch_subdir ${_tbb_x32_subdir})
-endif()
-
-if (NOT MSVC)
-    message(FATAL_ERROR "This Intel TBB package is intended to be used only in the project with MSVC")
-endif()
-
-# Detect the most relevant MSVC subdirectory
-set(_tbb_msvc_1700_subdir vc11)
-set(_tbb_msvc_1800_subdir vc12)
-set(_tbb_msvc_1900_subdir vc14)
-set(_tbb_msvc_ver ${MSVC_VERSION})
-if (MSVC_VERSION VERSION_LESS 1700)
-    message(FATAL_ERROR "This Intel TBB package is intended to be used only in the project with MSVC version 1700 (vc11) or higher")
-elseif (MSVC_VERSION VERSION_GREATER 1900)
-    set(_tbb_msvc_ver 1900)
-endif()
-set(_tbb_compiler_subdir ${_tbb_msvc_${_tbb_msvc_ver}_subdir})
-unset(_tbb_msvc_1700_subdir)
-unset(_tbb_msvc_1800_subdir)
-unset(_tbb_msvc_1900_subdir)
-
-if (WINDOWS_STORE)
-    set(_tbb_compiler_subdir ${_tbb_compiler_subdir}_ui)
-endif()
-
-#set conveniance variable to locate TBB files (these are used for a PSXE install)
-get_filename_component(_tbb_lib_path "${_tbb_root}/lib/${_tbb_arch_subdir}/${_tbb_compiler_subdir}" ABSOLUTE)
-get_filename_component(_tbb_inc_path "${_tbb_root}/include/" ABSOLUTE)
-
-
-# we need to check the version of tbb
-file(READ "${_tbb_inc_path}/tbb/tbb_stddef.h" _tbb_stddef)
-string(REGEX REPLACE ".*#define TBB_INTERFACE_VERSION ([0-9]+).*" "\\1" TBB_INTERFACE_VERSION "${_tbb_stddef}")
-if (${TBB_INTERFACE_VERSION} VERSION_LESS 9100)
-    message(FATAL_ERROR "MKL-DNN requires TBB version 2017 or above")
-endif()
-
-foreach (_tbb_component ${TBB_FIND_COMPONENTS})
-    set(_tbb_release_lib "${_tbb_lib_path}/${_tbb_component}.lib")
-    set(_tbb_debug_lib "${_tbb_lib_path}/${_tbb_component}_debug.lib")
-
-    if (EXISTS "${_tbb_release_lib}" AND EXISTS "${_tbb_debug_lib}")
-        add_library(TBB::${_tbb_component} SHARED IMPORTED)
-        set_target_properties(TBB::${_tbb_component} PROPERTIES
-                              IMPORTED_CONFIGURATIONS "RELEASE;DEBUG"
-                              IMPORTED_LOCATION_RELEASE     "${_tbb_release_lib}"
-                              IMPORTED_LOCATION_DEBUG       "${_tbb_debug_lib}"
-                              INTERFACE_INCLUDE_DIRECTORIES "${_tbb_inc_path}"
-                              IMPORTED_IMPLIB_RELEASE       "${_tbb_release_lib}"
-                              IMPORTED_IMPLIB_DEBUG         "${_tbb_debug_lib}"
-                              INTERFACE_COMPILE_DEFINITIONS "__TBB_NO_IMPLICIT_LINKAGE=1")
-
-        # Intel MKL-DNN changes: set TBB_INCLUDE_DIRS to use it for include_directories()
-        if (_tbb_component STREQUAL tbb)
-            set(TBB_INCLUDE_DIRS "${_tbb_inc_path}")
-<<<<<<< HEAD
-=======
-            # TODO: remove this as soon as the build system is no longer responsible for that
-            if (MKLDNN_INSTALL_MODE STREQUAL "BUNDLE")
-                get_filename_component(_tbb_dll_path "${_tbb_root}/bin/${_tbb_arch_subdir}/${_tbb_compiler_subdir}" ABSOLUTE)
-                set(_tbb_release_dll "${_tbb_dll_path}/${_tbb_component}.dll")
-                if (NOT EXISTS "${_tbb_release_dll}")
-                    message(FATAL_ERROR "Missed required Intel TBB component: ${_tbb_component}.dll")
-                endif()
-                install(PROGRAMS ${_tbb_release_dll} DESTINATION ${CMAKE_INSTALL_BINDIR})
-                install(PROGRAMS ${_tbb_release_lib} DESTINATION ${CMAKE_INSTALL_LIBDIR})
-            endif()
->>>>>>> 9bcda315
-        endif()
-
-        # Add internal dependencies for imported targets: TBB::tbbmalloc_proxy -> TBB::tbbmalloc
-        if (_tbb_component STREQUAL tbbmalloc_proxy)
-            set_target_properties(TBB::tbbmalloc_proxy PROPERTIES INTERFACE_LINK_LIBRARIES TBB::tbbmalloc)
-        endif()
-
-        list(APPEND TBB_IMPORTED_TARGETS TBB::${_tbb_component})
-        set(TBB_${_tbb_component}_FOUND 1)
-    elseif (TBB_FIND_REQUIRED AND TBB_FIND_REQUIRED_${_tbb_component})
-        message(FATAL_ERROR "Missed required Intel TBB component: ${_tbb_component}")
-    endif()
-endforeach()
-
-unset(_tbb_x32_subdir)
-unset(_tbb_x64_subdir)
-unset(_tbb_arch_subdir)
-unset(_tbb_compiler_subdir)
-unset(_tbbmalloc_proxy_ix)
-unset(_tbbmalloc_ix)
-unset(_tbb_lib_path)
-unset(_tbb_release_lib)
-unset(_tbb_debug_lib)
+# Copyright (c) 2017-2018 Intel Corporation
+#
+# Licensed under the Apache License, Version 2.0 (the "License");
+# you may not use this file except in compliance with the License.
+# You may obtain a copy of the License at
+#
+#     http://www.apache.org/licenses/LICENSE-2.0
+#
+# Unless required by applicable law or agreed to in writing, software
+# distributed under the License is distributed on an "AS IS" BASIS,
+# WITHOUT WARRANTIES OR CONDITIONS OF ANY KIND, either express or implied.
+# See the License for the specific language governing permissions and
+# limitations under the License.
+#
+#
+#
+#
+
+# TBB_FOUND should not be set explicitly. It is defined automatically by CMake.
+# Handling of TBB_VERSION is in TBBConfigVersion.cmake.
+
+if (NOT TBB_FIND_COMPONENTS)
+    set(TBB_FIND_COMPONENTS "tbb;tbbmalloc;tbbmalloc_proxy")
+    foreach (_tbb_component ${TBB_FIND_COMPONENTS})
+        set(TBB_FIND_REQUIRED_${_tbb_component} 1)
+    endforeach()
+endif()
+
+# Add components with internal dependencies: tbbmalloc_proxy -> tbbmalloc
+list(FIND TBB_FIND_COMPONENTS tbbmalloc_proxy _tbbmalloc_proxy_ix)
+if (NOT _tbbmalloc_proxy_ix EQUAL -1)
+    list(FIND TBB_FIND_COMPONENTS tbbmalloc _tbbmalloc_ix)
+    if (_tbbmalloc_ix EQUAL -1)
+        list(APPEND TBB_FIND_COMPONENTS tbbmalloc)
+        set(TBB_FIND_REQUIRED_tbbmalloc ${TBB_FIND_REQUIRED_tbbmalloc_proxy})
+    endif()
+endif()
+
+# Intel MKL-DNN changes: use TBBROOT to locate Intel TBB
+# get_filename_component(_tbb_root "${CMAKE_CURRENT_LIST_FILE}" PATH)
+# get_filename_component(_tbb_root "${_tbb_root}" PATH)
+set(_tbb_root ${TBBROOT})
+
+set(_tbb_x32_subdir ia32)
+set(_tbb_x64_subdir intel64)
+
+if (CMAKE_SIZEOF_VOID_P EQUAL 8)
+    set(_tbb_arch_subdir ${_tbb_x64_subdir})
+else()
+    set(_tbb_arch_subdir ${_tbb_x32_subdir})
+endif()
+
+if (NOT MSVC)
+    message(FATAL_ERROR "This Intel TBB package is intended to be used only in the project with MSVC")
+endif()
+
+# Detect the most relevant MSVC subdirectory
+set(_tbb_msvc_1700_subdir vc11)
+set(_tbb_msvc_1800_subdir vc12)
+set(_tbb_msvc_1900_subdir vc14)
+set(_tbb_msvc_ver ${MSVC_VERSION})
+if (MSVC_VERSION VERSION_LESS 1700)
+    message(FATAL_ERROR "This Intel TBB package is intended to be used only in the project with MSVC version 1700 (vc11) or higher")
+elseif (MSVC_VERSION VERSION_GREATER 1900)
+    set(_tbb_msvc_ver 1900)
+endif()
+set(_tbb_compiler_subdir ${_tbb_msvc_${_tbb_msvc_ver}_subdir})
+unset(_tbb_msvc_1700_subdir)
+unset(_tbb_msvc_1800_subdir)
+unset(_tbb_msvc_1900_subdir)
+
+if (WINDOWS_STORE)
+    set(_tbb_compiler_subdir ${_tbb_compiler_subdir}_ui)
+endif()
+
+#set conveniance variable to locate TBB files (these are used for a PSXE install)
+get_filename_component(_tbb_lib_path "${_tbb_root}/lib/${_tbb_arch_subdir}/${_tbb_compiler_subdir}" ABSOLUTE)
+get_filename_component(_tbb_inc_path "${_tbb_root}/include/" ABSOLUTE)
+
+
+# we need to check the version of tbb
+file(READ "${_tbb_inc_path}/tbb/tbb_stddef.h" _tbb_stddef)
+string(REGEX REPLACE ".*#define TBB_INTERFACE_VERSION ([0-9]+).*" "\\1" TBB_INTERFACE_VERSION "${_tbb_stddef}")
+if (${TBB_INTERFACE_VERSION} VERSION_LESS 9100)
+    message(FATAL_ERROR "MKL-DNN requires TBB version 2017 or above")
+endif()
+
+foreach (_tbb_component ${TBB_FIND_COMPONENTS})
+    set(_tbb_release_lib "${_tbb_lib_path}/${_tbb_component}.lib")
+    set(_tbb_debug_lib "${_tbb_lib_path}/${_tbb_component}_debug.lib")
+
+    if (EXISTS "${_tbb_release_lib}" AND EXISTS "${_tbb_debug_lib}")
+        add_library(TBB::${_tbb_component} SHARED IMPORTED)
+        set_target_properties(TBB::${_tbb_component} PROPERTIES
+                              IMPORTED_CONFIGURATIONS "RELEASE;DEBUG"
+                              IMPORTED_LOCATION_RELEASE     "${_tbb_release_lib}"
+                              IMPORTED_LOCATION_DEBUG       "${_tbb_debug_lib}"
+                              INTERFACE_INCLUDE_DIRECTORIES "${_tbb_inc_path}"
+                              IMPORTED_IMPLIB_RELEASE       "${_tbb_release_lib}"
+                              IMPORTED_IMPLIB_DEBUG         "${_tbb_debug_lib}"
+                              INTERFACE_COMPILE_DEFINITIONS "__TBB_NO_IMPLICIT_LINKAGE=1")
+
+        # Intel MKL-DNN changes: set TBB_INCLUDE_DIRS to use it for include_directories()
+        if (_tbb_component STREQUAL tbb)
+            set(TBB_INCLUDE_DIRS "${_tbb_inc_path}")
+            # TODO: remove this as soon as the build system is no longer responsible for that
+            if (MKLDNN_INSTALL_MODE STREQUAL "BUNDLE")
+                get_filename_component(_tbb_dll_path "${_tbb_root}/bin/${_tbb_arch_subdir}/${_tbb_compiler_subdir}" ABSOLUTE)
+                set(_tbb_release_dll "${_tbb_dll_path}/${_tbb_component}.dll")
+                if (NOT EXISTS "${_tbb_release_dll}")
+                    message(FATAL_ERROR "Missed required Intel TBB component: ${_tbb_component}.dll")
+                endif()
+                install(PROGRAMS ${_tbb_release_dll} DESTINATION ${CMAKE_INSTALL_BINDIR})
+                install(PROGRAMS ${_tbb_release_lib} DESTINATION ${CMAKE_INSTALL_LIBDIR})
+            endif()
+        endif()
+
+        # Add internal dependencies for imported targets: TBB::tbbmalloc_proxy -> TBB::tbbmalloc
+        if (_tbb_component STREQUAL tbbmalloc_proxy)
+            set_target_properties(TBB::tbbmalloc_proxy PROPERTIES INTERFACE_LINK_LIBRARIES TBB::tbbmalloc)
+        endif()
+
+        list(APPEND TBB_IMPORTED_TARGETS TBB::${_tbb_component})
+        set(TBB_${_tbb_component}_FOUND 1)
+    elseif (TBB_FIND_REQUIRED AND TBB_FIND_REQUIRED_${_tbb_component})
+        message(FATAL_ERROR "Missed required Intel TBB component: ${_tbb_component}")
+    endif()
+endforeach()
+
+unset(_tbb_x32_subdir)
+unset(_tbb_x64_subdir)
+unset(_tbb_arch_subdir)
+unset(_tbb_compiler_subdir)
+unset(_tbbmalloc_proxy_ix)
+unset(_tbbmalloc_ix)
+unset(_tbb_lib_path)
+unset(_tbb_release_lib)
+unset(_tbb_debug_lib)